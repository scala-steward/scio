--- conflicted
+++ resolved
@@ -547,13 +547,8 @@
     commonSettings ++ itSettings,
     description := "Scio add-on for Apache Cassandra 2.x",
     libraryDependencies ++= Seq(
-<<<<<<< HEAD
-      "com.datastax.cassandra" % "cassandra-driver-core" % "3.8.0",
-      ("org.apache.cassandra" % "cassandra-all" % "2.2.14")
-=======
       "com.datastax.cassandra" % "cassandra-driver-core" % "3.7.2",
       ("org.apache.cassandra" % "cassandra-all" % "2.2.15")
->>>>>>> f2ebb8e1
         .exclude("ch.qos.logback", "logback-classic")
         .exclude("org.slf4j", "log4j-over-slf4j"),
       "org.apache.hadoop" % "hadoop-client" % hadoopVersion
