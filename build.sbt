--- conflicted
+++ resolved
@@ -38,13 +38,8 @@
 val commonsTextVersion = "1.7"
 val elasticsearch2Version = "2.4.6"
 val elasticsearch5Version = "5.6.16"
-<<<<<<< HEAD
-val elasticsearch6Version = "6.8.1"
-val elasticsearch7Version = "7.2.1"
-=======
 val elasticsearch6Version = "6.8.2"
 val elasticsearch7Version = "7.2.0"
->>>>>>> d578005b
 val featranVersion = "0.3.0"
 val gcsConnectorVersion = "hadoop2-1.9.16"
 val gcsVersion = "1.8.0"
