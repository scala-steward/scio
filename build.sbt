/*
 * Copyright 2016 Spotify AB.
 *
 * Licensed under the Apache License, Version 2.0 (the "License");
 * you may not use this file except in compliance with the License.
 * You may obtain a copy of the License at
 *
 *     http://www.apache.org/licenses/LICENSE-2.0
 *
 * Unless required by applicable law or agreed to in writing,
 * software distributed under the License is distributed on an
 * "AS IS" BASIS, WITHOUT WARRANTIES OR CONDITIONS OF ANY
 * KIND, either express or implied.  See the License for the
 * specific language governing permissions and limitations
 * under the License.
 */

import sbt._
import Keys._
import sbtassembly.AssemblyPlugin.autoImport._
import com.typesafe.sbt.SbtGit.GitKeys.gitRemoteRepo
import org.scalafmt.sbt.ScalafmtPlugin.scalafmtConfigSettings
import bloop.integrations.sbt.BloopDefaults
import sbtrelease.ReleaseStateTransformations._

ThisBuild / turbo := true

val algebirdVersion = "0.13.7"
val algebraVersion = "2.0.1"
val annoy4sVersion = "0.9.0"
val annoyVersion = "0.2.6"
val asmVersion = "4.13"
val autoServiceVersion = "1.0-rc7"
val autoValueVersion = "1.7.4"
val avroVersion = "1.8.2"
val beamVendorVersion = "0.1"
val beamVersion = "2.23.0"
val bigdataossVersion = "2.1.2"
val bigQueryStorageVersion = "0.125.0-beta"
val bigtableClientVersion = "1.13.0"
val breezeVersion = "1.1"
val caffeineVersion = "2.8.5"
val caseappVersion = "2.0.4"
val catsVersion = "2.1.1"
val chillVersion = "0.9.5"
val circeVersion = "0.13.0"
val commonsCompressVersion = "1.20"
val commonsIoVersion = "2.6"
val commonsLang3Version = "3.11"
val commonsMath3Version = "3.6.1"
val commonsTextVersion = "1.9"
val datastoreV1ProtoClientVersion = "1.6.3"
val elasticsearch5Version = "5.6.16"
val elasticsearch6Version = "6.8.11"
val elasticsearch7Version = "7.8.1"
val featranVersion = "0.6.0"
val flinkVersion = "1.10.1"
val gaxVersion = "1.54.0"
val gcsVersion = "1.8.0"
val generatedGrpcBetaVersion = "1.9.1"
val generatedDatastoreProtoVersion = "0.85.0"
val generatedGrpcGaVersion = "1.85.1"
val googleApiServicesBigQuery = "v2-rev20191211-1.30.9"
val googleApiServicesDataflow = "v1b3-rev20200305-1.30.9"
val googleAuthVersion = "0.19.0"
val googleClientsVersion = "1.30.9"
val googleCloudSpannerVersion = "1.49.1"
val googleHttpClientsVersion = "1.34.0"
val grpcVersion = "1.27.2"
val guavaVersion = "28.2-jre"
val hadoopVersion = "2.7.7"
val hamcrestVersion = "2.2"
val httpCoreVersion = "4.4.13"
val jacksonVersion = "2.10.5"
val javaLshVersion = "0.12"
val jlineVersion = "2.14.6"
val jnaVersion = "5.6.0"
val jodaTimeVersion = "2.10.6"
val junitInterfaceVersion = "0.11"
val junitVersion = "4.13"
val kantanCodecsVersion = "0.5.1"
val kantanCsvVersion = "0.6.1"
val kryoVersion =
  "4.0.2" // explicitly depend on 4.0.1+ due to https://github.com/EsotericSoftware/kryo/pull/516
<<<<<<< HEAD
val magnoliaVersion = "0.16.0"
val magnolifyVersion = "0.2.3"
=======
val magnoliaVersion = "0.17.0"
val magnolifyVersion = "0.2.2"
>>>>>>> e343ff67
val nettyVersion = "4.1.30.Final"
val nettyTcNativeVersion = "2.0.30.Final"
val opencensusVersion = "0.24.0"
val parquetAvroVersion = "0.3.4"
val parquetExtraVersion = "0.3.4"
val parquetVersion = "1.11.1"
val protobufGenericVersion = "0.2.9"
val protobufVersion = "3.13.0"
val scalacheckVersion = "1.14.3"
val scalaMacrosVersion = "2.1.1"
val scalatestplusVersion = "3.1.0.0-RC2"
val scalatestVersion = "3.2.1"
val shapelessVersion = "2.3.3"
val slf4jVersion = "1.7.30"
val sparkeyVersion = "3.1.0"
val sparkVersion = "2.4.6"
val tensorFlowVersion = "1.15.0"
val zoltarVersion = "0.5.6"
val scalaCollectionCompatVersion = "2.1.6"

lazy val mimaSettings = Seq(
  mimaPreviousArtifacts :=
    previousVersion(version.value)
      .filter(_ => publishArtifact.value)
      .map { pv =>
        organization.value % (normalizedName.value + "_" + scalaBinaryVersion.value) % pv
      }
      .toSet,
  mimaBinaryIssueFilters ++= Seq()
)

val beamSDKIODependencies = Def.settings(
  libraryDependencies ++= Seq(
    "org.apache.beam" % "beam-sdks-java-io-google-cloud-platform" % beamVersion excludeAll (
      ExclusionRule("com.google.cloud", "google-cloud-spanner"),
      ExclusionRule("com.google.cloud.bigtable", "bigtable-client-core"),
      ExclusionRule("com.google.cloud", "google-cloud-core-grpc"),
      ExclusionRule("io.netty", "netty-tcnative-boringssl-static"),
      ExclusionRule("com.google.cloud.bigdataoss", "gcsio")
    ),
    "io.netty" % "netty-tcnative-boringssl-static" % nettyTcNativeVersion,
    "com.google.cloud.bigdataoss" % "gcsio" % bigdataossVersion
  )
)

val beamSDKGoogleCloudCoreDependencies = Def.settings(
  libraryDependencies ++= Seq(
    "org.apache.beam" % "beam-sdks-java-extensions-google-cloud-platform-core" % beamVersion
      excludeAll (
        ExclusionRule("com.google.cloud.bigdataoss", "gcsio")
      ),
    "com.google.cloud.bigdataoss" % "gcsio" % bigdataossVersion
  )
)

def previousVersion(currentVersion: String): Option[String] = {
  val Version = """(\d+)\.(\d+)\.(\d+).*""".r
  val Version(x, y, z) = currentVersion
  if (z == "0") None
  else Some(s"$x.$y.${z.toInt - 1}")
}

lazy val formatSettings = Seq(
  scalafmtOnCompile := false,
  javafmtOnCompile := false
)

scalafixScalaBinaryVersion in ThisBuild := CrossVersion.binaryScalaVersion(scalaVersion.value)

val commonSettings = Sonatype.sonatypeSettings ++ assemblySettings ++ Seq(
  organization := "com.spotify",
  scalaVersion := "2.13.3",
  crossScalaVersions := Seq("2.12.12", scalaVersion.value),
  scalacOptions ++= Scalac.commonsOptions.value,
  Compile / doc / scalacOptions --= Seq("-release", "8"),
  Compile / doc / scalacOptions ++= Scalac.compileDocOptions.value,
  javacOptions ++= Seq("-source", "1.8", "-target", "1.8", "-Xlint:unchecked"),
  javacOptions in (Compile, doc) := Seq("-source", "1.8"),
  // protobuf-lite is an older subset of protobuf-java and causes issues
  excludeDependencies += "com.google.protobuf" % "protobuf-lite",
  resolvers += Resolver.sonatypeRepo("public"),
  testOptions in Test += Tests.Argument("-oD"),
  testOptions += Tests.Argument(TestFrameworks.JUnit, "-q", "-v"),
  testOptions ++= {
    if (sys.env.contains("SLOW")) {
      Nil
    } else {
      Seq(Tests.Argument(TestFrameworks.ScalaTest, "-l", "org.scalatest.tags.Slow"))
    }
  },
  evictionWarningOptions in update := EvictionWarningOptions.default
    .withWarnTransitiveEvictions(false),
  coverageExcludedPackages := (Seq(
    "com\\.spotify\\.scio\\.examples\\..*",
    "com\\.spotify\\.scio\\.repl\\..*",
    "com\\.spotify\\.scio\\.util\\.MultiJoin"
  ) ++ (2 to 10).map(x => s"com\\.spotify\\.scio\\.sql\\.Query${x}")).mkString(";"),
  coverageHighlighting := true,
  // Release settings
  publishTo := sonatypePublishToBundle.value,
  releaseCrossBuild := true,
  releasePublishArtifactsAction := PgpKeys.publishSigned.value,
  releaseProcess := Seq[ReleaseStep](
    checkSnapshotDependencies,
    inquireVersions,
    runClean,
    ReleaseStep { st: State =>
      if (!st.get(ReleaseKeys.skipTests).getOrElse(false)) {
        releaseStepCommandAndRemaining("+test")(st)
      } else {
        st
      }
    },
    setReleaseVersion,
    commitReleaseVersion,
    tagRelease,
    releaseStepCommandAndRemaining("+publishSigned"),
    releaseStepCommand("sonatypeBundleRelease"),
    setNextVersion,
    commitNextVersion,
    pushChanges
  ),
  publishMavenStyle := true,
  publishArtifact in Test := false,
  sonatypeProfileName := "com.spotify",
  licenses := Seq("Apache 2" -> url("http://www.apache.org/licenses/LICENSE-2.0.txt")),
  homepage := Some(url("https://github.com/spotify/scio")),
  scmInfo := Some(
    ScmInfo(url("https://github.com/spotify/scio"), "scm:git:git@github.com:spotify/scio.git")
  ),
  developers := List(
    Developer(
      id = "sinisa_lyh",
      name = "Neville Li",
      email = "neville.lyh@gmail.com",
      url = url("https://twitter.com/sinisa_lyh")
    ),
    Developer(
      id = "ravwojdyla",
      name = "Rafal Wojdyla",
      email = "ravwojdyla@gmail.com",
      url = url("https://twitter.com/ravwojdyla")
    ),
    Developer(
      id = "andrewsmartin",
      name = "Andrew Martin",
      email = "andrewsmartin.mg@gmail.com",
      url = url("https://twitter.com/andrew_martin92")
    ),
    Developer(
      id = "fallonfofallon",
      name = "Fallon Chen",
      email = "fallon@spotify.com",
      url = url("https://twitter.com/fallonfofallon")
    ),
    Developer(
      id = "regadas",
      name = "Filipe Regadas",
      email = "filiperegadas@gmail.com",
      url = url("https://twitter.com/regadas")
    ),
    Developer(
      id = "jto",
      name = "Julien Tournay",
      email = "julient@spotify.com",
      url = url("https://twitter.com/skaalf")
    ),
    Developer(
      id = "clairemcginty",
      name = "Claire McGinty",
      email = "clairem@spotify.com",
      url = url("http://github.com/clairemcginty")
    ),
    Developer(
      id = "syodage",
      name = "Shameera Rathnayaka",
      email = "shameerayodage@gmail.com",
      url = url("http://github.com/syodage")
    )
  ),
  credentials ++= (for {
    username <- sys.env.get("SONATYPE_USERNAME")
    password <- sys.env.get("SONATYPE_PASSWORD")
  } yield Credentials(
    "Sonatype Nexus Repository Manager",
    "oss.sonatype.org",
    username,
    password
  )).toSeq,
  buildInfoKeys := Seq[BuildInfoKey](scalaVersion, version, "beamVersion" -> beamVersion),
  buildInfoPackage := "com.spotify.scio"
) ++ mimaSettings ++ formatSettings

lazy val itSettings = Defaults.itSettings ++ Seq(
  IntegrationTest / classLoaderLayeringStrategy := ClassLoaderLayeringStrategy.Flat,
  // exclude all sources if we don't have GCP credentials
  (excludeFilter in unmanagedSources) in IntegrationTest := {
    if (BuildCredentials.exists) {
      HiddenFileFilter
    } else {
      HiddenFileFilter || "*.scala"
    }
  }
) ++
  inConfig(IntegrationTest)(run / fork := true) ++
  inConfig(IntegrationTest)(BloopDefaults.configSettings) ++
  inConfig(IntegrationTest)(scalafmtConfigSettings) ++
  inConfig(IntegrationTest)(scalafixConfigSettings(IntegrationTest))

lazy val noPublishSettings = Seq(
  publish := {},
  publishLocal := {},
  publishArtifact := false
)

lazy val assemblySettings = Seq(
  test in assembly := {},
  assemblyMergeStrategy in assembly ~= { old =>
    {
      case s if s.endsWith(".properties")            => MergeStrategy.filterDistinctLines
      case s if s.endsWith("public-suffix-list.txt") => MergeStrategy.filterDistinctLines
      case s if s.endsWith("pom.xml")                => MergeStrategy.last
      case s if s.endsWith(".class")                 => MergeStrategy.last
      case s if s.endsWith(".proto")                 => MergeStrategy.last
      case s if s.endsWith("libjansi.jnilib")        => MergeStrategy.last
      case s if s.endsWith("jansi.dll")              => MergeStrategy.rename
      case s if s.endsWith("libjansi.so")            => MergeStrategy.rename
      case s if s.endsWith("libsnappyjava.jnilib")   => MergeStrategy.last
      case s if s.endsWith("libsnappyjava.so")       => MergeStrategy.last
      case s if s.endsWith("snappyjava_snappy.dll")  => MergeStrategy.last
      case s if s.endsWith(".dtd")                   => MergeStrategy.rename
      case s if s.endsWith(".xsd")                   => MergeStrategy.rename
      case PathList("META-INF", "services", "org.apache.hadoop.fs.FileSystem") =>
        MergeStrategy.filterDistinctLines
      case s => old(s)
    }
  }
)

lazy val macroSettings = Def.settings(
  libraryDependencies += "org.scala-lang" % "scala-reflect" % scalaVersion.value,
  libraryDependencies ++= {
    VersionNumber(scalaVersion.value) match {
      case v if v.matchesSemVer(SemanticSelector("2.12.x")) =>
        Seq(
          compilerPlugin(
            ("org.scalamacros" % "paradise" % scalaMacrosVersion).cross(CrossVersion.full)
          )
        )
      case _ => Nil
    }
  },
  // see MacroSettings.scala
  scalacOptions += "-Xmacro-settings:cache-implicit-schemas=true"
)

lazy val directRunnerDependencies = Seq(
  "org.apache.beam" % "beam-runners-direct-java" % beamVersion
)
lazy val dataflowRunnerDependencies = Seq(
  "org.apache.beam" % "beam-runners-google-cloud-dataflow-java" % beamVersion
)
lazy val sparkRunnerDependencies = Seq(
  "org.apache.beam" % "beam-runners-spark" % beamVersion exclude (
    "com.fasterxml.jackson.module", "jackson-module-scala_2.11"
  ),
  "org.apache.spark" %% "spark-core" % sparkVersion,
  "org.apache.spark" %% "spark-streaming" % sparkVersion
)
lazy val flinkRunnerDependencies = Seq(
  "org.apache.beam" % "beam-runners-flink-1.9" % beamVersion excludeAll (
    ExclusionRule("com.twitter", "chill_2.11"),
    ExclusionRule("org.apache.flink", "flink-clients_2.11"),
    ExclusionRule("org.apache.flink", "flink-runtime_2.11"),
    ExclusionRule("org.apache.flink", "flink-streaming-java_2.11")
  ),
  "org.apache.flink" %% "flink-clients" % flinkVersion,
  "org.apache.flink" %% "flink-runtime" % flinkVersion,
  "org.apache.flink" %% "flink-streaming-java" % flinkVersion
)
lazy val beamRunners = settingKey[String]("beam runners")
lazy val beamRunnersEval = settingKey[Seq[ModuleID]]("beam runners")

def beamRunnerSettings: Seq[Setting[_]] = Seq(
  beamRunners := "",
  beamRunnersEval := {
    Option(beamRunners.value)
      .filter(_.nonEmpty)
      .orElse(sys.props.get("beamRunners"))
      .orElse(sys.env.get("BEAM_RUNNERS"))
      .map(_.split(","))
      .map {
        _.flatMap {
          case "DirectRunner"   => directRunnerDependencies
          case "DataflowRunner" => dataflowRunnerDependencies
          case "SparkRunner"    => sparkRunnerDependencies
          case "FlinkRunner"    => flinkRunnerDependencies
          case _                => Nil
        }.toSeq
      }
      .getOrElse(directRunnerDependencies)
  },
  libraryDependencies ++= beamRunnersEval.value
)

lazy val protobufSettings = Def.settings(
  version in ProtobufConfig := protobufVersion,
  protobufRunProtoc in ProtobufConfig := (args =>
    com.github.os72.protocjar.Protoc.runProtoc("-v3.11.4" +: args.toArray)
  )
)

def splitTests(tests: Seq[TestDefinition], filter: Seq[String]) = {
  val (filtered, default) = tests.partition(test => filter.contains(test.name))
  val policy = Tests.SubProcess(ForkOptions())
  new Tests.Group(name = "<default>", tests = default, runPolicy = policy) +: filtered.map { test =>
    new Tests.Group(name = test.name, tests = Seq(test), runPolicy = policy)
  }
}

lazy val root: Project = Project("scio", file("."))
  .settings(commonSettings)
  .settings(noPublishSettings)
  .settings(aggregate in assembly := false)
  .aggregate(
    `scio-core`,
    `scio-test`,
    `scio-avro`,
    `scio-bigquery`,
    `scio-bigtable`,
    `scio-cassandra3`,
    `scio-elasticsearch5`,
    `scio-elasticsearch6`,
    `scio-elasticsearch7`,
    `scio-extra`,
    `scio-jdbc`,
    `scio-parquet`,
    `scio-tensorflow`,
    `scio-schemas`,
    `scio-spanner`,
    `scio-sql`,
    `scio-examples`,
    `scio-repl`,
    `scio-jmh`,
    `scio-macros`,
    `scio-smb`
  )

lazy val `scio-core`: Project = project
  .in(file("scio-core"))
  .settings(commonSettings)
  .settings(macroSettings)
  .settings(itSettings)
  .settings(
    description := "Scio - A Scala API for Apache Beam and Google Cloud Dataflow",
    resources in Compile ++= Seq(
      (baseDirectory in ThisBuild).value / "build.sbt",
      (baseDirectory in ThisBuild).value / "version.sbt"
    ),
    libraryDependencies ++= Seq(
      "com.chuusai" %% "shapeless" % shapelessVersion,
      "com.esotericsoftware" % "kryo-shaded" % kryoVersion,
      "com.fasterxml.jackson.core" % "jackson-databind" % jacksonVersion,
      "com.fasterxml.jackson.module" %% "jackson-module-scala" % jacksonVersion,
      "com.github.alexarchambault" %% "case-app" % caseappVersion,
      "com.github.alexarchambault" %% "case-app-annotations" % caseappVersion,
      "com.github.ben-manes.caffeine" % "caffeine" % caffeineVersion % "provided",
      "com.google.api-client" % "google-api-client" % googleClientsVersion,
      "com.google.api.grpc" % "grpc-google-cloud-pubsub-v1" % generatedGrpcGaVersion,
      "com.google.api.grpc" % "proto-google-cloud-datastore-v1" % generatedDatastoreProtoVersion,
      "com.google.api.grpc" % "proto-google-cloud-pubsub-v1" % generatedGrpcGaVersion,
      "com.google.apis" % "google-api-services-bigquery" % googleApiServicesBigQuery,
      "com.google.apis" % "google-api-services-dataflow" % googleApiServicesDataflow,
      "com.google.auth" % "google-auth-library-credentials" % googleAuthVersion,
      "com.google.auto.service" % "auto-service" % autoServiceVersion,
      "com.google.guava" % "guava" % guavaVersion,
      "com.google.http-client" % "google-http-client" % googleHttpClientsVersion,
      "com.google.http-client" % "google-http-client-jackson2" % googleHttpClientsVersion,
      "com.google.protobuf" % "protobuf-java" % protobufVersion,
      "com.twitter" % "chill-java" % chillVersion,
      "com.twitter" % "chill-protobuf" % chillVersion,
      "com.twitter" %% "algebird-core" % algebirdVersion,
      "com.twitter" %% "chill" % chillVersion,
      "com.twitter" %% "chill-algebird" % chillVersion,
      "commons-io" % "commons-io" % commonsIoVersion,
      "io.grpc" % "grpc-auth" % grpcVersion,
      "io.grpc" % "grpc-core" % grpcVersion,
      "io.grpc" % "grpc-netty" % grpcVersion,
      "io.grpc" % "grpc-api" % grpcVersion,
      "io.grpc" % "grpc-stub" % grpcVersion,
      "io.netty" % "netty-handler" % nettyVersion,
      "com.spotify" %% "magnolify-guava" % magnolifyVersion,
      "joda-time" % "joda-time" % jodaTimeVersion,
      "me.lyh" %% "protobuf-generic" % protobufGenericVersion,
      "org.apache.avro" % "avro" % avroVersion,
      "org.apache.beam" % "beam-runners-core-construction-java" % beamVersion,
      "org.apache.beam" % "beam-runners-google-cloud-dataflow-java" % beamVersion % Provided,
      "org.apache.beam" % "beam-runners-spark" % beamVersion % Provided exclude (
        "com.fasterxml.jackson.module", "jackson-module-scala_2.11"
      ),
      "org.apache.beam" % "beam-runners-flink-1.10" % beamVersion % Provided excludeAll (
        ExclusionRule("com.twitter", "chill_2.11"),
        ExclusionRule("org.apache.flink", "flink-clients_2.11"),
        ExclusionRule("org.apache.flink", "flink-runtime_2.11"),
        ExclusionRule("org.apache.flink", "flink-streaming-java_2.11")
      ),
      "org.apache.beam" % "beam-sdks-java-core" % beamVersion,
      "org.apache.beam" % "beam-sdks-java-extensions-protobuf" % beamVersion,
      "org.apache.beam" % "beam-vendor-guava-26_0-jre" % beamVendorVersion,
      "org.apache.commons" % "commons-compress" % commonsCompressVersion,
      "org.apache.commons" % "commons-math3" % commonsMath3Version,
      "org.scalatest" %% "scalatest" % scalatestVersion % Test,
      "org.slf4j" % "slf4j-api" % slf4jVersion,
      "org.typelevel" %% "algebra" % algebraVersion,
      "org.scala-lang.modules" %% "scala-collection-compat" % scalaCollectionCompatVersion,
      "com.propensive" %% "magnolia" % magnoliaVersion
    ),
    beamSDKIODependencies,
    beamSDKGoogleCloudCoreDependencies
  )
  .dependsOn(
    `scio-schemas` % "test->test",
    `scio-macros`
  )
  .configs(
    IntegrationTest
  )
  .enablePlugins(BuildInfoPlugin)

lazy val `scio-sql`: Project = Project(
  "scio-sql",
  file("scio-sql")
).settings(commonSettings)
  .settings(macroSettings)
  .settings(
    description := "Scio - SQL extension",
    libraryDependencies ++= Seq(
      "org.scala-lang.modules" %% "scala-collection-compat" % scalaCollectionCompatVersion,
      "org.apache.beam" % "beam-sdks-java-core" % beamVersion,
      "org.apache.beam" % "beam-sdks-java-extensions-sql" % beamVersion,
      "org.apache.commons" % "commons-lang3" % commonsLang3Version,
      "org.apache.beam" % "beam-vendor-calcite-1_20_0" % beamVendorVersion
    )
  )
  .dependsOn(
    `scio-core`,
    `scio-schemas` % "test->test",
    `scio-macros`
  )

lazy val `scio-test`: Project = project
  .in(file("scio-test"))
  .settings(commonSettings)
  .settings(itSettings)
  .settings(macroSettings)
  .settings(
    description := "Scio helpers for ScalaTest",
    libraryDependencies ++= Seq(
      "org.scala-lang.modules" %% "scala-collection-compat" % scalaCollectionCompatVersion,
      "org.apache.beam" % "beam-runners-direct-java" % beamVersion,
      "org.apache.beam" % "beam-runners-google-cloud-dataflow-java" % beamVersion % "test,it",
      "org.apache.beam" % "beam-sdks-java-core" % beamVersion % "test",
      "org.apache.beam" % "beam-sdks-java-core" % beamVersion % "test" classifier "tests",
      "org.scalatest" %% "scalatest" % scalatestVersion,
      "org.scalatestplus" %% "scalatestplus-scalacheck" % scalatestplusVersion % "test,it",
      "org.scalacheck" %% "scalacheck" % scalacheckVersion % "test,it",
      "com.spotify" %% "magnolify-datastore" % magnolifyVersion % "it",
      // DataFlow testing requires junit and hamcrest
      "org.hamcrest" % "hamcrest-core" % hamcrestVersion,
      "org.hamcrest" % "hamcrest-library" % hamcrestVersion,
      // Our BloomFilters are Algebird Monoids and hence uses tests from Algebird Test
      "com.twitter" %% "algebird-test" % algebirdVersion % "test",
      "com.spotify" % "annoy" % annoyVersion % "test",
      "com.spotify.sparkey" % "sparkey" % sparkeyVersion % "test",
      "com.novocode" % "junit-interface" % junitInterfaceVersion,
      "junit" % "junit" % junitVersion % "test",
      "com.lihaoyi" %% "pprint" % "0.6.0",
      "com.chuusai" %% "shapeless" % shapelessVersion,
      "com.google.api.grpc" % "proto-google-cloud-bigtable-v2" % generatedGrpcBetaVersion,
      "com.google.protobuf" % "protobuf-java" % protobufVersion,
      "com.twitter" %% "chill" % chillVersion,
      "commons-io" % "commons-io" % commonsIoVersion,
      "org.apache.beam" % "beam-sdks-java-core" % beamVersion,
      "org.hamcrest" % "hamcrest" % hamcrestVersion,
      "org.scalactic" %% "scalactic" % "3.2.1",
      "com.propensive" %% "magnolia" % magnoliaVersion
    ),
    beamSDKIODependencies,
    (Test / compileOrder) := CompileOrder.JavaThenScala,
    Test / testGrouping := splitTests(
      (Test / definedTests).value,
      List("com.spotify.scio.ArgsTest")
    )
  )
  .configs(
    IntegrationTest
  )
  .dependsOn(
    `scio-core` % "test->test;compile->compile;it->it",
    `scio-schemas` % "test;it",
    `scio-avro` % "compile->test;it->it",
    `scio-sql` % "compile->test;it->it",
    `scio-bigquery` % "compile->test;it->it"
  )

lazy val `scio-macros`: Project = project
  .in(file("scio-macros"))
  .settings(commonSettings)
  .settings(macroSettings)
  .settings(
    description := "Scio macros",
    libraryDependencies ++= Seq(
      "com.chuusai" %% "shapeless" % shapelessVersion,
      "com.esotericsoftware" % "kryo-shaded" % kryoVersion,
      "org.apache.beam" % "beam-sdks-java-extensions-sql" % beamVersion,
      "org.apache.avro" % "avro" % avroVersion,
      "com.propensive" %% "magnolia" % magnoliaVersion
    )
  )

lazy val `scio-avro`: Project = project
  .in(file("scio-avro"))
  .settings(commonSettings)
  .settings(macroSettings)
  .settings(itSettings)
  .settings(
    description := "Scio add-on for working with Avro",
    libraryDependencies ++= Seq(
      "org.scala-lang.modules" %% "scala-collection-compat" % scalaCollectionCompatVersion,
      "me.lyh" %% "protobuf-generic" % protobufGenericVersion,
      "org.apache.beam" % "beam-vendor-guava-26_0-jre" % beamVendorVersion,
      "org.apache.beam" % "beam-sdks-java-core" % beamVersion,
      "com.twitter" %% "chill" % chillVersion,
      "com.google.protobuf" % "protobuf-java" % protobufVersion,
      "org.apache.avro" % "avro" % avroVersion exclude ("com.thoughtworks.paranamer", "paranamer"),
      "org.slf4j" % "slf4j-api" % slf4jVersion,
      "org.slf4j" % "slf4j-simple" % slf4jVersion % "test,it",
      "org.scalatest" %% "scalatest" % scalatestVersion % "test,it",
      "org.scalatestplus" %% "scalatestplus-scalacheck" % scalatestplusVersion % "test,it",
      "org.scalacheck" %% "scalacheck" % scalacheckVersion % "test,it",
      "com.spotify" %% "magnolify-cats" % magnolifyVersion % "test",
      "com.spotify" %% "magnolify-scalacheck" % magnolifyVersion % "test"
    ),
    beamSDKIODependencies
  )
  .dependsOn(
    `scio-core` % "compile;it->it"
  )
  .configs(IntegrationTest)

lazy val `scio-bigquery`: Project = project
  .in(file("scio-bigquery"))
  .settings(commonSettings)
  .settings(macroSettings)
  .settings(itSettings)
  .settings(beamRunnerSettings)
  .settings(
    description := "Scio add-on for Google BigQuery",
    libraryDependencies ++= Seq(
      "org.scala-lang.modules" %% "scala-collection-compat" % scalaCollectionCompatVersion,
      "org.apache.beam" % "beam-vendor-guava-26_0-jre" % beamVendorVersion,
      "com.twitter" %% "chill" % chillVersion,
      "com.google.protobuf" % "protobuf-java" % protobufVersion,
      "org.apache.avro" % "avro" % avroVersion,
      "com.google.api" % "gax" % gaxVersion,
      "com.google.api" % "gax-grpc" % gaxVersion,
      "com.google.api-client" % "google-api-client" % googleClientsVersion,
      "com.google.apis" % "google-api-services-bigquery" % googleApiServicesBigQuery,
      "com.google.api.grpc" % "proto-google-cloud-bigquerystorage-v1beta1" % "0.85.1",
      "com.google.http-client" % "google-http-client" % googleHttpClientsVersion,
      "com.google.http-client" % "google-http-client-jackson" % "1.29.2",
      "com.google.http-client" % "google-http-client-jackson2" % googleHttpClientsVersion,
      "com.google.auth" % "google-auth-library-credentials" % googleAuthVersion,
      "com.google.auth" % "google-auth-library-oauth2-http" % googleAuthVersion,
      "com.google.cloud" % "google-cloud-bigquerystorage" % bigQueryStorageVersion,
      "org.apache.beam" % "beam-sdks-java-core" % beamVersion,
      "commons-io" % "commons-io" % commonsIoVersion,
      "joda-time" % "joda-time" % jodaTimeVersion,
      "org.slf4j" % "slf4j-api" % slf4jVersion,
      "org.slf4j" % "slf4j-simple" % slf4jVersion % "test,it",
      "org.scalatest" %% "scalatest" % scalatestVersion % "test,it",
      "org.scalatestplus" %% "scalatestplus-scalacheck" % scalatestplusVersion % "test,it",
      "org.scalacheck" %% "scalacheck" % scalacheckVersion % "test,it",
      "com.spotify" %% "magnolify-cats" % magnolifyVersion % "test",
      "com.spotify" %% "magnolify-scalacheck" % magnolifyVersion % "test",
      "com.google.cloud" % "google-cloud-storage" % gcsVersion % "test,it",
      // DataFlow testing requires junit and hamcrest
      "org.hamcrest" % "hamcrest-core" % hamcrestVersion % "test,it",
      "org.hamcrest" % "hamcrest-library" % hamcrestVersion % "test,it"
    ),
    beamSDKIODependencies,
    beamSDKGoogleCloudCoreDependencies
  )
  .dependsOn(
    `scio-core` % "compile;it->it"
  )
  .configs(IntegrationTest)

lazy val `scio-bigtable`: Project = project
  .in(file("scio-bigtable"))
  .settings(commonSettings)
  .settings(itSettings)
  .settings(
    description := "Scio add-on for Google Cloud Bigtable",
    libraryDependencies ++= Seq(
      "org.scala-lang.modules" %% "scala-collection-compat" % scalaCollectionCompatVersion,
      "org.apache.beam" % "beam-sdks-java-core" % beamVersion,
      "joda-time" % "joda-time" % jodaTimeVersion,
      "com.google.protobuf" % "protobuf-java" % protobufVersion,
      "com.google.api.grpc" % "proto-google-cloud-bigtable-v2" % generatedGrpcBetaVersion,
      "com.google.cloud.bigtable" % "bigtable-client-core" % bigtableClientVersion excludeAll (
        ExclusionRule(organization = "io.grpc")
      ),
      "org.apache.beam" % "beam-runners-direct-java" % beamVersion % "test",
      "org.scalatest" %% "scalatest" % scalatestVersion % "test",
      "org.hamcrest" % "hamcrest-core" % hamcrestVersion % "test",
      "org.hamcrest" % "hamcrest-library" % hamcrestVersion % "test",
      "junit" % "junit" % junitVersion % "test",
      "com.chuusai" %% "shapeless" % shapelessVersion,
      "com.google.api.grpc" % "proto-google-cloud-bigtable-admin-v2" % generatedGrpcBetaVersion,
      "com.google.guava" % "guava" % guavaVersion,
      "org.slf4j" % "slf4j-api" % slf4jVersion
    ),
    beamSDKIODependencies
  )
  .dependsOn(
    `scio-core`,
    `scio-test` % "test;it->it"
  )
  .configs(IntegrationTest)

lazy val `scio-cassandra3`: Project = project
  .in(file("scio-cassandra/cassandra3"))
  .settings(commonSettings)
  .settings(itSettings)
  .settings(
    description := "Scio add-on for Apache Cassandra 3.x",
    libraryDependencies ++= Seq(
      "org.scala-lang.modules" %% "scala-collection-compat" % scalaCollectionCompatVersion,
      "com.google.protobuf" % "protobuf-java" % protobufVersion,
      "com.google.guava" % "guava" % guavaVersion,
      "com.twitter" %% "chill" % chillVersion,
      "com.datastax.cassandra" % "cassandra-driver-core" % "3.10.1",
      ("org.apache.cassandra" % "cassandra-all" % "3.11.7")
        .exclude("ch.qos.logback", "logback-classic")
        .exclude("org.slf4j", "log4j-over-slf4j"),
      "org.apache.hadoop" % "hadoop-common" % hadoopVersion,
      "org.apache.hadoop" % "hadoop-mapreduce-client-core" % hadoopVersion,
      "org.scalatest" %% "scalatest" % scalatestVersion % Test,
      "org.apache.beam" % "beam-sdks-java-core" % beamVersion % Test,
      "com.esotericsoftware" % "kryo-shaded" % kryoVersion,
      "com.google.guava" % "guava" % guavaVersion,
      "com.twitter" % "chill-java" % chillVersion
    )
  )
  .dependsOn(
    `scio-core`,
    `scio-test` % "test;it"
  )
  .configs(IntegrationTest)

lazy val `scio-elasticsearch5`: Project = project
  .in(file("scio-elasticsearch/es5"))
  .settings(commonSettings)
  .settings(
    description := "Scio add-on for writing to Elasticsearch",
    libraryDependencies ++= Seq(
      "org.scala-lang.modules" %% "scala-collection-compat" % scalaCollectionCompatVersion,
      "org.apache.beam" % "beam-vendor-guava-26_0-jre" % beamVendorVersion,
      "org.apache.beam" % "beam-sdks-java-core" % beamVersion,
      "joda-time" % "joda-time" % jodaTimeVersion,
      "org.slf4j" % "slf4j-api" % slf4jVersion,
      "org.elasticsearch" % "elasticsearch" % elasticsearch5Version,
      "org.elasticsearch.client" % "transport" % elasticsearch5Version
    )
  )
  .dependsOn(
    `scio-core`,
    `scio-test` % "test"
  )

lazy val `scio-elasticsearch6`: Project = project
  .in(file("scio-elasticsearch/es6"))
  .settings(commonSettings)
  .settings(
    description := "Scio add-on for writing to Elasticsearch",
    libraryDependencies ++= Seq(
      "org.scala-lang.modules" %% "scala-collection-compat" % scalaCollectionCompatVersion,
      "org.apache.beam" % "beam-vendor-guava-26_0-jre" % beamVendorVersion,
      "org.apache.beam" % "beam-sdks-java-core" % beamVersion,
      "joda-time" % "joda-time" % jodaTimeVersion,
      "org.slf4j" % "slf4j-api" % slf4jVersion,
      "org.elasticsearch" % "elasticsearch" % elasticsearch6Version,
      "org.elasticsearch" % "elasticsearch-x-content" % elasticsearch6Version,
      "org.elasticsearch.client" % "transport" % elasticsearch6Version
    )
  )
  .dependsOn(
    `scio-core`,
    `scio-test` % "test"
  )

lazy val `scio-elasticsearch7`: Project = project
  .in(file("scio-elasticsearch/es7"))
  .settings(commonSettings)
  .settings(
    description := "Scio add-on for writing to Elasticsearch",
    libraryDependencies ++= Seq(
      "org.scala-lang.modules" %% "scala-collection-compat" % scalaCollectionCompatVersion,
      "org.apache.beam" % "beam-vendor-guava-26_0-jre" % beamVendorVersion,
      "org.apache.beam" % "beam-sdks-java-core" % beamVersion,
      "joda-time" % "joda-time" % jodaTimeVersion,
      "org.slf4j" % "slf4j-api" % slf4jVersion,
      "org.apache.httpcomponents" % "httpcore" % httpCoreVersion,
      "org.elasticsearch" % "elasticsearch-x-content" % elasticsearch7Version,
      "org.elasticsearch.client" % "elasticsearch-rest-client" % elasticsearch7Version,
      "org.elasticsearch.client" % "elasticsearch-rest-high-level-client" % elasticsearch7Version,
      "org.apache.httpcomponents" % "httpcore" % httpCoreVersion,
      "org.elasticsearch" % "elasticsearch" % elasticsearch7Version
    )
  )
  .dependsOn(
    `scio-core`,
    `scio-test` % "test"
  )

lazy val `scio-extra`: Project = project
  .in(file("scio-extra"))
  .settings(commonSettings)
  .settings(itSettings)
  .settings(macroSettings)
  .settings(
    description := "Scio extra utilities",
    libraryDependencies ++= Seq(
      "org.scala-lang.modules" %% "scala-collection-compat" % scalaCollectionCompatVersion,
      "org.apache.beam" % "beam-sdks-java-core" % beamVersion,
      "org.apache.beam" % "beam-sdks-java-extensions-sorter" % beamVersion,
      "com.google.apis" % "google-api-services-bigquery" % googleApiServicesBigQuery,
      "org.apache.avro" % "avro" % avroVersion,
      "com.spotify" % "annoy" % annoyVersion,
      "com.spotify.sparkey" % "sparkey" % sparkeyVersion,
      "com.twitter" %% "algebird-core" % algebirdVersion,
      "info.debatty" % "java-lsh" % javaLshVersion,
      "net.pishen" %% "annoy4s" % annoy4sVersion,
      "org.scalanlp" %% "breeze" % breezeVersion,
      "com.github.ben-manes.caffeine" % "caffeine" % caffeineVersion % "test",
      "com.nrinaudo" %% "kantan.csv" % kantanCsvVersion,
      "org.slf4j" % "slf4j-api" % slf4jVersion,
      "org.scalatest" %% "scalatest" % scalatestVersion % "test",
      "org.scalacheck" %% "scalacheck" % scalacheckVersion % "test",
      "com.chuusai" %% "shapeless" % shapelessVersion,
      "joda-time" % "joda-time" % jodaTimeVersion,
      "net.java.dev.jna" % "jna" % jnaVersion,
      "org.apache.beam" % "beam-vendor-guava-26_0-jre" % beamVendorVersion,
      "org.typelevel" %% "algebra" % algebraVersion,
      "io.circe" %% "circe-core" % circeVersion,
      "io.circe" %% "circe-generic" % circeVersion,
      "io.circe" %% "circe-parser" % circeVersion
    ),
    beamSDKIODependencies,
    Compile / sourceDirectories := (Compile / sourceDirectories).value
      .filterNot(_.getPath.endsWith("/src_managed/main")),
    Compile / managedSourceDirectories := (Compile / managedSourceDirectories).value
      .filterNot(_.getPath.endsWith("/src_managed/main")),
    Compile / doc / sources := List(), // suppress warnings
    compileOrder := CompileOrder.JavaThenScala
  )
  .dependsOn(
    `scio-core` % "compile->compile;provided->provided",
    `scio-test` % "it->it;test->test",
    `scio-avro`,
    `scio-bigquery`,
    `scio-macros`
  )
  .configs(IntegrationTest)

lazy val `scio-jdbc`: Project = project
  .in(file("scio-jdbc"))
  .settings(commonSettings)
  .settings(
    description := "Scio add-on for JDBC",
    libraryDependencies ++= Seq(
      "org.apache.beam" % "beam-sdks-java-core" % beamVersion,
      "org.apache.beam" % "beam-sdks-java-io-jdbc" % beamVersion
    )
  )
  .dependsOn(
    `scio-core`,
    `scio-test` % "test"
  )

val ensureSourceManaged = taskKey[Unit]("ensureSourceManaged")

lazy val `scio-parquet`: Project = project
  .in(file("scio-parquet"))
  .settings(commonSettings)
  .settings(
    // change annotation processor output directory so IntelliJ can pick them up
    ensureSourceManaged := IO.createDirectory(sourceManaged.value / "main"),
    (compile in Compile) := Def.task {
      ensureSourceManaged.value
      (compile in Compile).value
    }.value,
    javacOptions ++= Seq("-s", (sourceManaged.value / "main").toString),
    description := "Scio add-on for Parquet",
    libraryDependencies ++= Seq(
      "org.scala-lang.modules" %% "scala-collection-compat" % scalaCollectionCompatVersion,
      "me.lyh" %% "parquet-avro" % parquetExtraVersion,
      "me.lyh" % "parquet-tensorflow" % parquetExtraVersion,
      "com.google.cloud.bigdataoss" % "gcs-connector" % s"hadoop2-$bigdataossVersion",
      "org.apache.beam" % "beam-sdks-java-io-hadoop-format" % beamVersion,
      "org.apache.hadoop" % "hadoop-client" % hadoopVersion,
      "org.apache.parquet" % "parquet-avro" % parquetVersion,
      "com.twitter" %% "chill" % chillVersion,
      "org.apache.beam" % "beam-sdks-java-core" % beamVersion,
      "org.apache.beam" % "beam-sdks-java-io-hadoop-common" % beamVersion,
      "org.apache.hadoop" % "hadoop-common" % hadoopVersion,
      "org.apache.hadoop" % "hadoop-mapreduce-client-core" % hadoopVersion,
      "org.apache.parquet" % "parquet-column" % parquetVersion,
      "org.apache.parquet" % "parquet-common" % parquetVersion,
      "org.apache.parquet" % "parquet-hadoop" % parquetVersion,
      "org.slf4j" % "slf4j-api" % slf4jVersion
    )
  )
  .dependsOn(
    `scio-core`,
    `scio-avro`,
    `scio-schemas` % "test",
    `scio-test` % "test->test"
  )

lazy val `scio-spanner`: Project = project
  .in(file("scio-spanner"))
  .settings(commonSettings)
  .settings(itSettings)
  .settings(beamRunnerSettings)
  .settings(
    description := "Scio add-on for Google Cloud Spanner",
    libraryDependencies ++= Seq(
      "org.scala-lang.modules" %% "scala-collection-compat" % scalaCollectionCompatVersion,
      "com.google.cloud" % "google-cloud-core" % "1.92.2",
      "org.apache.beam" % "beam-sdks-java-core" % beamVersion,
      "com.google.cloud" % "google-cloud-spanner" % googleCloudSpannerVersion excludeAll (
        ExclusionRule(organization = "io.grpc")
      ),
      "org.scalatest" %% "scalatest" % scalatestVersion % "it"
    ),
    beamSDKIODependencies
  )
  .dependsOn(
    `scio-core`,
    `scio-test` % "test"
  )
  .configs(IntegrationTest)

lazy val `scio-tensorflow`: Project = project
  .in(file("scio-tensorflow"))
  .settings(commonSettings)
  .settings(itSettings)
  .settings(protobufSettings)
  .settings(
    description := "Scio add-on for TensorFlow",
    Compile / sourceDirectories := (Compile / sourceDirectories).value
      .filterNot(_.getPath.endsWith("/src_managed/main")),
    Compile / managedSourceDirectories := (Compile / managedSourceDirectories).value
      .filterNot(_.getPath.endsWith("/src_managed/main")),
    libraryDependencies ++= Seq(
      "org.scala-lang.modules" %% "scala-collection-compat" % scalaCollectionCompatVersion,
      "org.apache.beam" % "beam-sdks-java-core" % beamVersion,
      "org.tensorflow" % "tensorflow" % tensorFlowVersion,
      "org.tensorflow" % "proto" % tensorFlowVersion,
      "org.apache.commons" % "commons-compress" % commonsCompressVersion,
      "com.spotify" %% "featran-core" % featranVersion,
      "com.spotify" %% "featran-scio" % featranVersion,
      "com.spotify" %% "featran-tensorflow" % featranVersion,
      "com.spotify" % "zoltar-api" % zoltarVersion,
      "com.spotify" % "zoltar-tensorflow" % zoltarVersion,
      "org.slf4j" % "slf4j-api" % slf4jVersion,
      "com.spotify" %% "magnolify-tensorflow" % magnolifyVersion % Test,
      "com.spotify" % "zoltar-core" % zoltarVersion,
      "org.apache.beam" % "beam-vendor-guava-26_0-jre" % beamVendorVersion,
      "org.tensorflow" % "libtensorflow" % tensorFlowVersion
    ),
    javaOptions += "-Dscio.ignoreVersionWarning=true"
  )
  .dependsOn(
    `scio-avro`,
    `scio-core`,
    `scio-test` % "test->test"
  )
  .enablePlugins(ProtobufPlugin)

lazy val `scio-schemas`: Project = project
  .in(file("scio-schemas"))
  .settings(commonSettings)
  .settings(noPublishSettings)
  .settings(protobufSettings)
  .settings(
    description := "Avro/Proto schemas for testing",
    libraryDependencies ++= Seq(
      "org.scala-lang.modules" %% "scala-collection-compat" % scalaCollectionCompatVersion,
      "org.apache.avro" % "avro" % avroVersion
    ),
    Compile / sourceDirectories := (Compile / sourceDirectories).value
      .filterNot(_.getPath.endsWith("/src_managed/main")),
    Compile / managedSourceDirectories := (Compile / managedSourceDirectories).value
      .filterNot(_.getPath.endsWith("/src_managed/main")),
    sources in doc in Compile := List(), // suppress warnings
    compileOrder := CompileOrder.JavaThenScala
  )
  .enablePlugins(ProtobufPlugin)

lazy val `scio-examples`: Project = project
  .in(file("scio-examples"))
  .settings(commonSettings)
  .settings(noPublishSettings)
  .settings(soccoSettings)
  .settings(beamRunnerSettings)
  .settings(macroSettings)
  .settings(
    libraryDependencies ++= Seq(
      "org.scala-lang.modules" %% "scala-collection-compat" % scalaCollectionCompatVersion,
      "org.apache.beam" % "beam-sdks-java-core" % beamVersion,
      "org.apache.avro" % "avro" % avroVersion,
      "com.google.cloud.datastore" % "datastore-v1-proto-client" % datastoreV1ProtoClientVersion,
      "com.google.http-client" % "google-http-client" % googleHttpClientsVersion,
      "com.google.api.grpc" % "proto-google-cloud-datastore-v1" % generatedDatastoreProtoVersion,
      "com.google.api.grpc" % "proto-google-cloud-bigtable-v2" % generatedGrpcBetaVersion,
      "com.google.cloud.sql" % "mysql-socket-factory" % "1.0.16",
      "com.google.apis" % "google-api-services-bigquery" % googleApiServicesBigQuery,
      "org.tensorflow" % "proto" % tensorFlowVersion,
      "com.spotify" %% "magnolify-avro" % magnolifyVersion,
      "com.spotify" %% "magnolify-datastore" % magnolifyVersion,
      "com.spotify" %% "magnolify-tensorflow" % magnolifyVersion,
      "com.spotify" %% "magnolify-bigtable" % magnolifyVersion,
      "mysql" % "mysql-connector-java" % "8.0.21",
      "joda-time" % "joda-time" % jodaTimeVersion,
      "com.github.alexarchambault" %% "case-app" % caseappVersion,
      "org.slf4j" % "slf4j-api" % slf4jVersion,
      "org.slf4j" % "slf4j-simple" % slf4jVersion,
      "org.scalacheck" %% "scalacheck" % scalacheckVersion % "test",
      "com.chuusai" %% "shapeless" % shapelessVersion,
      "com.github.alexarchambault" %% "case-app-annotations" % caseappVersion,
      "com.github.alexarchambault" %% "case-app-util" % caseappVersion,
      "com.google.api-client" % "google-api-client" % googleClientsVersion,
      "com.google.apis" % "google-api-services-pubsub" % "v1-rev20191111-1.28.0",
      "com.google.auth" % "google-auth-library-credentials" % googleAuthVersion,
      "com.google.auth" % "google-auth-library-oauth2-http" % googleAuthVersion,
      "com.google.cloud.bigdataoss" % "util" % bigdataossVersion,
      "com.google.guava" % "guava" % guavaVersion,
      "com.google.oauth-client" % "google-oauth-client" % "1.30.6",
      "com.google.protobuf" % "protobuf-java" % protobufVersion,
      "com.spotify" %% "magnolify-shared" % magnolifyVersion,
      "com.twitter" %% "algebird-core" % algebirdVersion,
      "org.apache.beam" % "beam-sdks-java-extensions-sql" % beamVersion,
      "org.apache.httpcomponents" % "httpcore" % httpCoreVersion,
      "org.elasticsearch" % "elasticsearch" % elasticsearch7Version,
      "com.propensive" %% "magnolia" % magnoliaVersion
    ),
    beamSDKIODependencies,
    beamSDKGoogleCloudCoreDependencies,
    // exclude problematic sources if we don't have GCP credentials
    excludeFilter in unmanagedSources := {
      if (BuildCredentials.exists) {
        HiddenFileFilter
      } else {
        HiddenFileFilter || "TypedBigQueryTornadoes*.scala" || "TypedStorageBigQueryTornadoes*.scala"
      }
    },
    sources in doc in Compile := List(),
    run / classLoaderLayeringStrategy := ClassLoaderLayeringStrategy.Flat,
    Test / classLoaderLayeringStrategy := ClassLoaderLayeringStrategy.Flat,
    Test / testGrouping := splitTests(
      (Test / definedTests).value,
      List("com.spotify.scio.examples.WordCountTest")
    )
  )
  .dependsOn(
    `scio-core`,
    `scio-bigquery`,
    `scio-bigtable`,
    `scio-schemas`,
    `scio-jdbc`,
    `scio-extra`,
    `scio-elasticsearch7`,
    `scio-spanner`,
    `scio-tensorflow`,
    `scio-sql`,
    `scio-test` % "compile->test",
    `scio-smb`
  )

lazy val `scio-repl`: Project = project
  .in(file("scio-repl"))
  .settings(commonSettings)
  .settings(macroSettings)
  .settings(
    scalacOptions --= Seq("-release", "8"),
    libraryDependencies ++= Seq(
      "org.scala-lang.modules" %% "scala-collection-compat" % scalaCollectionCompatVersion,
      "org.apache.beam" % "beam-runners-direct-java" % beamVersion,
      "org.apache.beam" % "beam-runners-google-cloud-dataflow-java" % beamVersion excludeAll (
        ExclusionRule("com.google.cloud.bigdataoss", "gcsio")
      ),
      "org.apache.beam" % "beam-sdks-java-core" % beamVersion excludeAll (
        ExclusionRule("com.google.cloud.bigdataoss", "gcsio")
      ),
      "org.apache.avro" % "avro" % avroVersion,
      "commons-io" % "commons-io" % commonsIoVersion,
      "org.apache.commons" % "commons-text" % commonsTextVersion,
      "org.slf4j" % "slf4j-api" % slf4jVersion,
      "org.slf4j" % "slf4j-simple" % slf4jVersion,
      "org.scala-lang" % "scala-compiler" % scalaVersion.value,
      "com.nrinaudo" %% "kantan.csv" % kantanCsvVersion
    ),
    beamSDKIODependencies,
    beamSDKGoogleCloudCoreDependencies,
    libraryDependencies ++= {
      VersionNumber(scalaVersion.value) match {
        case v if v.matchesSemVer(SemanticSelector("2.12.x")) =>
          Seq("org.scalamacros" % "paradise" % scalaMacrosVersion cross CrossVersion.full)
        case _ =>
          Nil
      }
    },
    assemblyJarName in assembly := s"scio-repl-${version.value}.jar"
  )
  .dependsOn(
    `scio-core`,
    `scio-bigquery`,
    `scio-extra`
  )

lazy val `scio-jmh`: Project = project
  .in(file("scio-jmh"))
  .settings(commonSettings)
  .settings(macroSettings)
  .settings(noPublishSettings)
  .settings(
    description := "Scio JMH Microbenchmarks",
    sourceDirectory in Jmh := (sourceDirectory in Test).value,
    classDirectory in Jmh := (classDirectory in Test).value,
    dependencyClasspath in Jmh := (dependencyClasspath in Test).value,
    libraryDependencies ++= directRunnerDependencies ++ Seq(
      "org.scala-lang.modules" %% "scala-collection-compat" % scalaCollectionCompatVersion,
      "junit" % "junit" % junitVersion % "test",
      "org.hamcrest" % "hamcrest-core" % hamcrestVersion % "test",
      "org.hamcrest" % "hamcrest-library" % hamcrestVersion % "test",
      "org.slf4j" % "slf4j-nop" % slf4jVersion
    )
  )
  .dependsOn(
    `scio-core`,
    `scio-avro`
  )
  .enablePlugins(JmhPlugin)

lazy val `scio-smb`: Project = project
  .in(file("scio-smb"))
  .settings(commonSettings)
  .settings(itSettings)
  .settings(beamRunnerSettings)
  .settings(
    description := "Sort Merge Bucket source/sink implementations for Apache Beam",
    libraryDependencies ++= Seq(
      "org.scala-lang.modules" %% "scala-collection-compat" % scalaCollectionCompatVersion,
      "org.apache.beam" % "beam-sdks-java-core" % beamVersion,
      "org.apache.beam" % "beam-sdks-java-core" % beamVersion % "it,test" classifier "tests",
      "org.apache.beam" % "beam-sdks-java-extensions-sorter" % beamVersion,
      "org.apache.beam" % "beam-sdks-java-extensions-protobuf" % beamVersion,
      "com.google.apis" % "google-api-services-bigquery" % googleApiServicesBigQuery,
      "org.tensorflow" % "proto" % tensorFlowVersion,
      "com.google.auto.value" % "auto-value-annotations" % autoValueVersion,
      "com.google.auto.value" % "auto-value" % autoValueVersion,
      "javax.annotation" % "javax.annotation-api" % "1.3.2",
      "org.hamcrest" % "hamcrest-core" % hamcrestVersion % Test,
      "org.hamcrest" % "hamcrest-library" % hamcrestVersion % Test,
      "com.novocode" % "junit-interface" % junitInterfaceVersion % Test,
      "junit" % "junit" % junitVersion % Test,
      "com.chuusai" %% "shapeless" % shapelessVersion,
      "com.fasterxml.jackson.core" % "jackson-annotations" % jacksonVersion,
      "com.fasterxml.jackson.core" % "jackson-core" % jacksonVersion,
      "com.fasterxml.jackson.core" % "jackson-databind" % jacksonVersion,
      "com.google.protobuf" % "protobuf-java" % protobufVersion,
      "joda-time" % "joda-time" % jodaTimeVersion,
      "org.apache.beam" % "beam-vendor-guava-26_0-jre" % beamVendorVersion,
      "org.slf4j" % "slf4j-api" % slf4jVersion,
      "com.github.ben-manes.caffeine" % "caffeine" % caffeineVersion % "provided"
    ),
    beamSDKIODependencies,
    javacOptions ++= {
      (Compile / sourceManaged).value.mkdirs()
      Seq("-s", (Compile / sourceManaged).value.getAbsolutePath)
    },
    testOptions in Test := Seq(Tests.Argument(TestFrameworks.JUnit, "-a")),
    Test / classLoaderLayeringStrategy := ClassLoaderLayeringStrategy.Flat
  )
  .configs(
    IntegrationTest
  )
  .dependsOn(
    `scio-core`,
    `scio-test` % "test;it",
    `scio-avro` % IntegrationTest
  )

lazy val site: Project = project
  .in(file("site"))
  .settings(commonSettings)
  .settings(macroSettings)
  .settings(siteSettings)
  .enablePlugins(
    ParadoxSitePlugin,
    ParadoxMaterialThemePlugin,
    GhpagesPlugin,
    ScalaUnidocPlugin,
    SiteScaladocPlugin,
    MdocPlugin
  )
  .dependsOn(
    `scio-macros`,
    `scio-core`,
    `scio-avro`,
    `scio-bigquery`,
    `scio-bigtable`,
    `scio-parquet`,
    `scio-schemas`,
    `scio-smb`,
    `scio-test`
  )

// =======================================================================
// Site settings
// =======================================================================

// ScalaDoc links look like http://site/index.html#my.package.MyClass while JavaDoc links look
// like http://site/my/package/MyClass.html. Therefore we need to fix links to external JavaDoc
// generated by ScalaDoc.
def fixJavaDocLinks(bases: Seq[String], doc: String): String =
  bases.foldLeft(doc) { (d, base) =>
    val regex = s"""\"($base)#([^"]*)\"""".r
    regex.replaceAllIn(
      d,
      m => {
        val b = base.replaceAll("/index.html$", "")
        val c = m.group(2).replace(".", "/")
        s"$b/$c.html"
      }
    )
  }

lazy val soccoIndex = taskKey[File]("Generates examples/index.html")

lazy val siteSettings = Def.settings(
  publish / skip := true,
  description := "Scio - Documentation",
  autoAPIMappings := true,
  libraryDependencies ++= Seq(
    "org.apache.beam" % "beam-runners-direct-java" % beamVersion,
    "org.apache.beam" % "beam-runners-google-cloud-dataflow-java" % beamVersion,
    "com.nrinaudo" %% "kantan.csv" % kantanCsvVersion
  ),
  siteSubdirName in ScalaUnidoc := "api",
  scalacOptions in ScalaUnidoc := Seq(),
  addMappingsToSiteDir(mappings in (ScalaUnidoc, packageDoc), siteSubdirName in ScalaUnidoc),
  gitRemoteRepo := "git@github.com:spotify/scio.git",
  mappings in makeSite ++= Seq(
    file("scio-examples/target/site/index.html") -> "examples/index.html"
  ) ++ SoccoIndex.mappings,
  // pre-compile md using mdoc
  mdocIn := (Paradox / sourceDirectory).value,
  mdocExtraArguments ++= Seq("--no-link-hygiene"),
  Paradox / sourceManaged := mdocOut.value,
  makeSite := makeSite.dependsOn(mdoc.toTask("")).value,
  unidocProjectFilter in (ScalaUnidoc, unidoc) :=
    inProjects(
      `scio-core`,
      `scio-test`,
      `scio-avro`,
      `scio-bigquery`,
      `scio-bigtable`,
      `scio-cassandra3`,
      `scio-elasticsearch6`,
      `scio-extra`,
      `scio-jdbc`,
      `scio-parquet`,
      `scio-tensorflow`,
      `scio-spanner`,
      `scio-macros`,
      `scio-smb`
    ),
  // unidoc handles class paths differently than compile and may give older
  // versions high precedence.
  unidocAllClasspaths in (ScalaUnidoc, unidoc) := {
    (unidocAllClasspaths in (ScalaUnidoc, unidoc)).value.map { cp =>
      cp.filterNot(_.data.getCanonicalPath.matches(""".*guava-11\..*"""))
        .filterNot(_.data.getCanonicalPath.matches(""".*bigtable-client-core-0\..*"""))
    }
  },
  paradoxProperties in Paradox ++= Map(
    "javadoc.com.spotify.scio.base_url" -> "http://spotify.github.com/scio/api",
    "javadoc.org.apache.beam.sdk.extensions.smb.base_url" ->
      "https://spotify.github.io/scio/api/org/apache/beam/sdk/extensions/smb",
    "javadoc.org.apache.beam.base_url" -> s"https://beam.apache.org/releases/javadoc/$beamVersion",
    "scaladoc.com.spotify.scio.base_url" -> "https://spotify.github.io/scio/api",
    "github.base_url" -> "https://github.com/spotify/scio",
    "extref.example.base_url" -> "https://spotify.github.io/scio/examples/%s.scala.html"
  ),
  sourceDirectory in Paradox in paradoxTheme := sourceDirectory.value / "paradox" / "_template",
  ParadoxMaterialThemePlugin.paradoxMaterialThemeSettings(Paradox),
  paradoxMaterialTheme in Paradox := {
    ParadoxMaterialTheme()
      .withFavicon("images/favicon.ico")
      .withColor("white", "indigo")
      .withLogo("images/logo.png")
      .withCopyright("Copyright (C) 2020 Spotify AB")
      .withRepository(uri("https://github.com/spotify/scio"))
      .withSocial(uri("https://github.com/spotify"), uri("https://twitter.com/spotifyeng"))
  }
)

lazy val soccoSettings = if (sys.env.contains("SOCCO")) {
  Seq(
    scalacOptions ++= Seq(
      "-P:socco:out:scio-examples/target/site",
      "-P:socco:package_com.spotify.scio:https://spotify.github.io/scio/api"
    ),
    autoCompilerPlugins := true,
    addCompilerPlugin(("io.regadas" %% "socco-ng" % "0.1.2").cross(CrossVersion.full)),
    // Generate scio-examples/target/site/index.html
    soccoIndex := SoccoIndex.generate(target.value / "site" / "index.html"),
    compile in Compile := {
      soccoIndex.value
      (compile in Compile).value
    }
  )
} else {
  Nil
}

//strict should only be enabled when updating/adding depedencies
// ThisBuild / conflictManager := ConflictManager.strict
//To update this list we need to check against the dependencies being evicted
ThisBuild / dependencyOverrides ++= Seq(
  "org.threeten" % "threetenbp" % "1.4.1",
  "org.conscrypt" % "conscrypt-openjdk-uber" % "2.2.1",
  "com.fasterxml.jackson.core" % "jackson-annotations" % jacksonVersion,
  "com.fasterxml.jackson.core" % "jackson-core" % jacksonVersion,
  "com.fasterxml.jackson.core" % "jackson-databind" % jacksonVersion,
  "com.fasterxml.jackson.module" %% "jackson-module-scala" % jacksonVersion,
  "com.google.api-client" % "google-api-client" % googleClientsVersion,
  "com.google.api.grpc" % "proto-google-cloud-datastore-v1" % generatedDatastoreProtoVersion,
  "com.google.api.grpc" % "proto-google-common-protos" % "1.17.0",
  "com.google.api" % "gax-grpc" % gaxVersion,
  "com.google.api" % "gax" % gaxVersion,
  "com.google.apis" % "google-api-services-storage" % "v1-rev20200226-1.30.9",
  "com.google.auth" % "google-auth-library-credentials" % googleAuthVersion,
  "com.google.auth" % "google-auth-library-oauth2-http" % googleAuthVersion,
  "com.google.auto.value" % "auto-value-annotations" % autoValueVersion,
  "com.google.cloud.bigdataoss" % "gcsio" % bigdataossVersion,
  "com.google.cloud.bigdataoss" % "util" % bigdataossVersion,
  "com.google.cloud" % "google-cloud-core-grpc" % "1.92.2",
  "com.google.cloud" % "google-cloud-core-http" % "1.92.2",
  "com.google.cloud" % "google-cloud-core" % "1.92.2",
  "com.google.cloud" % "google-cloud-storage" % gcsVersion,
  "com.google.code.findbugs" % "jsr305" % "3.0.2",
  "com.google.code.gson" % "gson" % "2.8.5",
  "com.google.errorprone" % "error_prone_annotations" % "2.3.4",
  "com.google.guava" % "guava" % guavaVersion,
  "com.google.http-client" % "google-http-client-jackson2" % googleHttpClientsVersion,
  "com.google.http-client" % "google-http-client" % googleHttpClientsVersion,
  "com.google.j2objc" % "j2objc-annotations" % "1.3",
  "com.google.oauth-client" % "google-oauth-client" % "1.30.6",
  "com.google.protobuf" % "protobuf-java-util" % protobufVersion,
  "com.google.protobuf" % "protobuf-java" % protobufVersion,
  "com.propensive" %% "magnolia" % magnoliaVersion,
  "com.squareup.okio" % "okio" % "1.13.0",
  "com.thoughtworks.paranamer" % "paranamer" % "2.8",
  "commons-cli" % "commons-cli" % "1.2",
  "commons-codec" % "commons-codec" % "1.14",
  "commons-collections" % "commons-collections" % "3.2.2",
  "commons-io" % "commons-io" % commonsIoVersion,
  "commons-lang" % "commons-lang" % "2.6",
  "commons-logging" % "commons-logging" % "1.2",
  "io.circe" %% "circe-core" % circeVersion,
  "io.circe" %% "circe-generic" % circeVersion,
  "io.circe" %% "circe-parser" % circeVersion,
  "io.dropwizard.metrics" % "metrics-core" % "3.2.2",
  "io.grpc" % "grpc-auth" % grpcVersion,
  "io.grpc" % "grpc-context" % grpcVersion,
  "io.grpc" % "grpc-core" % grpcVersion,
  "io.grpc" % "grpc-netty" % grpcVersion,
  "io.grpc" % "grpc-grpclb" % grpcVersion,
  "io.grpc" % "grpc-netty-shaded" % grpcVersion,
  "io.grpc" % "grpc-protobuf" % grpcVersion,
  "io.grpc" % "grpc-protobuf-lite" % grpcVersion,
  "io.grpc" % "grpc-stub" % grpcVersion,
  "io.grpc" % "grpc-api" % grpcVersion,
  "io.grpc" % "grpc-alts" % grpcVersion,
  "io.grpc" % "grpc-all" % grpcVersion,
  "io.grpc" % "grpc-okhttp" % grpcVersion,
  "io.netty" % "netty-buffer" % nettyVersion,
  "io.netty" % "netty-codec-http" % nettyVersion,
  "io.netty" % "netty-codec-http2" % nettyVersion,
  "io.netty" % "netty-codec" % nettyVersion,
  "io.netty" % "netty-common" % nettyVersion,
  "io.netty" % "netty-handler" % nettyVersion,
  "io.netty" % "netty-resolver" % nettyVersion,
  "io.netty" % "netty-transport" % nettyVersion,
  "io.netty" % "netty" % "3.7.0.Final",
  "io.netty" % "netty-tcnative-boringssl-static" % nettyTcNativeVersion,
  "io.opencensus" % "opencensus-api" % opencensusVersion,
  "io.opencensus" % "opencensus-contrib-grpc-util" % opencensusVersion,
  "io.opencensus" % "opencensus-contrib-http-util" % opencensusVersion,
  "javax.annotation" % "javax.annotation-api" % "1.3.2",
  "joda-time" % "joda-time" % jodaTimeVersion,
  "junit" % "junit" % junitVersion,
  "log4j" % "log4j" % "1.2.17",
  "net.java.dev.jna" % "jna" % jnaVersion,
  "org.apache.avro" % "avro" % avroVersion,
  "org.apache.commons" % "commons-compress" % commonsCompressVersion,
  "org.apache.commons" % "commons-lang3" % commonsLang3Version,
  "org.apache.commons" % "commons-math3" % commonsMath3Version,
  "org.apache.httpcomponents" % "httpclient" % "4.5.10",
  "org.apache.httpcomponents" % "httpcore" % httpCoreVersion,
  "org.apache.thrift" % "libthrift" % "0.9.2",
  "org.checkerframework" % "checker-qual" % "3.1.0",
  "org.codehaus.jackson" % "jackson-core-asl" % "1.9.13",
  "org.codehaus.jackson" % "jackson-jaxrs" % "1.9.13",
  "org.codehaus.jackson" % "jackson-mapper-asl" % "1.9.13",
  "org.codehaus.jackson" % "jackson-xc" % "1.9.13",
  "org.codehaus.mojo" % "animal-sniffer-annotations" % "1.18",
  "org.hamcrest" % "hamcrest-core" % hamcrestVersion,
  "org.objenesis" % "objenesis" % "2.5.1",
  "org.ow2.asm" % "asm" % "5.0.4",
  "org.scala-lang.modules" %% "scala-collection-compat" % scalaCollectionCompatVersion,
  "org.scala-lang.modules" %% "scala-xml" % "1.2.0",
  "org.scalacheck" %% "scalacheck" % scalacheckVersion,
  "org.scalactic" %% "scalactic" % scalatestVersion,
  "org.scalatest" %% "scalatest" % scalatestVersion,
  "org.slf4j" % "slf4j-api" % slf4jVersion,
  "org.slf4j" % "slf4j-log4j12" % slf4jVersion,
  "org.tukaani" % "xz" % "1.8",
  "org.typelevel" %% "algebra" % algebraVersion,
  "org.typelevel" %% "cats-core" % catsVersion,
  "org.xerial.snappy" % "snappy-java" % "1.1.4",
  "org.yaml" % "snakeyaml" % "1.12",
  "com.nrinaudo" %% "kantan.codecs" % kantanCodecsVersion
)<|MERGE_RESOLUTION|>--- conflicted
+++ resolved
@@ -82,13 +82,8 @@
 val kantanCsvVersion = "0.6.1"
 val kryoVersion =
   "4.0.2" // explicitly depend on 4.0.1+ due to https://github.com/EsotericSoftware/kryo/pull/516
-<<<<<<< HEAD
-val magnoliaVersion = "0.16.0"
-val magnolifyVersion = "0.2.3"
-=======
 val magnoliaVersion = "0.17.0"
 val magnolifyVersion = "0.2.2"
->>>>>>> e343ff67
 val nettyVersion = "4.1.30.Final"
 val nettyTcNativeVersion = "2.0.30.Final"
 val opencensusVersion = "0.24.0"
