--- conflicted
+++ resolved
@@ -200,7 +200,6 @@
 }
 
 lazy val mimaSettings = Def.settings(
-<<<<<<< HEAD
   mimaBinaryIssueFilters := Seq.empty,
   // TODO enable back after 0.14
   mimaPreviousArtifacts := Set.empty
@@ -208,28 +207,6 @@
 //    .filter(_ => publishArtifact.value)
 //    .map(organization.value % s"${normalizedName.value}_${scalaBinaryVersion.value}" % _)
 //    .toSet
-=======
-  mimaBinaryIssueFilters := Seq(
-    // scio-tensorflow ConcurrentHashMap instead of ConcurrentMap (#5011)
-    ProblemFilters.exclude[DirectMissingMethodProblem](
-      "com.spotify.scio.tensorflow.PredictDoFn.createResource"
-    ),
-    // scio-parquet filter granularity (#5025)
-    ProblemFilters.exclude[MissingClassProblem](
-      "com.spotify.scio.parquet.read.ParquetReadFn$File$"
-    ),
-    ProblemFilters.exclude[MissingClassProblem](
-      "com.spotify.scio.parquet.read.ParquetReadFn$Granularity"
-    ),
-    ProblemFilters.exclude[MissingClassProblem](
-      "com.spotify.scio.parquet.read.ParquetReadFn$RowGroup$"
-    )
-  ),
-  mimaPreviousArtifacts := previousVersion(version.value)
-    .filter(_ => publishArtifact.value)
-    .map(organization.value % s"${normalizedName.value}_${scalaBinaryVersion.value}" % _)
-    .toSet
->>>>>>> b65a0812
 )
 
 lazy val formatSettings = Def.settings(scalafmtOnCompile := false, javafmtOnCompile := false)
