/*
 * Copyright 2016 Spotify AB.
 *
 * Licensed under the Apache License, Version 2.0 (the "License");
 * you may not use this file except in compliance with the License.
 * You may obtain a copy of the License at
 *
 *     http://www.apache.org/licenses/LICENSE-2.0
 *
 * Unless required by applicable law or agreed to in writing,
 * software distributed under the License is distributed on an
 * "AS IS" BASIS, WITHOUT WARRANTIES OR CONDITIONS OF ANY
 * KIND, either express or implied.  See the License for the
 * specific language governing permissions and limitations
 * under the License.
 */

import sbt._
import Keys._
import sbtassembly.AssemblyPlugin.autoImport._
import com.typesafe.sbt.SbtGit.GitKeys.gitRemoteRepo
import org.scalafmt.sbt.ScalafmtPlugin.scalafmtConfigSettings

val beamVersion = "2.8.0"

val algebirdVersion = "0.13.5"
val annoy4sVersion = "0.6.0"
val annoyVersion = "0.2.5"
val asmVersion = "4.9"
val autoServiceVersion = "1.0-rc3"
val autoValueVersion = "1.4.1"
val avroVersion = "1.8.2"
val breezeVersion = "1.0-RC2"
val chillVersion = "0.9.3"
val circeVersion = "0.10.1"
val commonsIoVersion = "2.6"
val commonsMath3Version = "3.6.1"
val elasticsearch2Version = "2.1.2"
val elasticsearch5Version = "5.5.0"
val featranVersion = "0.3.0-RC1"
val gcsConnectorVersion = "1.6.3-hadoop2"
val gcsVersion = "1.8.0"
val guavaVersion = "20.0"
val hadoopVersion = "2.7.3"
val hamcrestVersion = "1.3"
val jacksonScalaModuleVersion = "2.9.2"
val javaLshVersion = "0.10"
val jlineVersion = "2.14.5"
<<<<<<< HEAD
val jodaConvertVersion = "1.8.3"
val jodaTimeVersion = "2.9.9"
=======
val jodaConvertVersion = "1.8.1"
val jodaTimeVersion = "2.10.1"
>>>>>>> b24830d3
val junitInterfaceVersion = "0.11"
val junitVersion = "4.12"
val kantanCsvVersion = "0.4.0"
val kryoVersion = "4.0.2" // explicitly depend on 4.0.1+ due to https://github.com/EsotericSoftware/kryo/pull/516
val parquetAvroExtraVersion = "0.2.2"
val parquetVersion = "1.10.0"
val protobufGenericVersion = "0.2.4"
val protobufVersion = "3.6.0"
val scalacheckShapelessVersion = "1.1.8"
val scalacheckVersion = "1.14.0"
val scalaMacrosVersion = "2.1.1"
val scalatestVersion = "3.0.5"
val shapelessVersion = "2.3.3"
val shapelessDatatypeVersion = "0.1.10"
val slf4jVersion = "1.7.25"
val sparkeyVersion = "2.3.1"
val tensorFlowVersion = "1.11.0"
val zoltarVersion = "0.5.0"
val magnoliaVersion = "0.10.1-jto"
val grpcVersion = "1.13.1"
val caseappVersion = "2.0.0-M5"

lazy val mimaSettings = Seq(
  mimaPreviousArtifacts :=
    previousVersion(version.value)
      .filter(_ => publishArtifact.value)
      .map { pv =>
        organization.value % (normalizedName.value + "_" + scalaBinaryVersion.value) % pv
      }
      .toSet,
  mimaBinaryIssueFilters ++= Seq()
)

val beamSDKIO =
  Seq(
    "org.apache.beam" % "beam-sdks-java-io-google-cloud-platform" % beamVersion excludeAll (
      ExclusionRule("com.google.cloud", "google-cloud-spanner"),
      ExclusionRule("com.google.cloud", "google-cloud-core"),
      ExclusionRule("com.google.api.grpc", "proto-google-cloud-spanner-admin-database-v1"),
      ExclusionRule("com.google.api.grpc", "proto-google-common-protos")
    ),
    "io.grpc" % "grpc-core" % grpcVersion,
    "io.grpc" % "grpc-context" % grpcVersion,
    "io.grpc" % "grpc-auth" % grpcVersion,
    "io.grpc" % "grpc-netty" % grpcVersion,
    "io.grpc" % "grpc-stub" % grpcVersion,
    "com.google.cloud.bigtable" % "bigtable-protos" % "1.0.0"
  )

def previousVersion(currentVersion: String): Option[String] = {
  val Version = """(\d+)\.(\d+)\.(\d+).*""".r
  val Version(x, y, z) = currentVersion
  if (z == "0") None
  else Some(s"$x.$y.${z.toInt - 1}")
}

lazy val scalafmtSettings = Seq(
  scalafmtOnCompile := true
)

val commonSettings = Sonatype.sonatypeSettings ++ assemblySettings ++ Seq(
  organization := "com.spotify",
  scalaVersion := "2.12.7",
  crossScalaVersions := Seq("2.11.12", "2.12.7"),
  scalacOptions ++= Scalac.commonsOptions.value,
  scalacOptions in (Compile, doc) ++= Scalac.compileDocOptions.value,
  javacOptions ++= Seq("-source", "1.8", "-target", "1.8", "-Xlint:unchecked"),
  javacOptions in (Compile, doc) := Seq("-source", "1.8"),
  // protobuf-lite is an older subset of protobuf-java and causes issues
  excludeDependencies += "com.google.protobuf" % "protobuf-lite",
  resolvers += Resolver.sonatypeRepo("public"),
  scalastyleSources in Compile ++= (unmanagedSourceDirectories in Test).value,
  testOptions in Test += Tests.Argument("-oD"),
  testOptions += Tests.Argument(TestFrameworks.JUnit, "-q", "-v"),
  testOptions ++= {
    if (sys.env.contains("SLOW")) {
      Nil
    } else {
      Seq(Tests.Argument(TestFrameworks.ScalaTest, "-l", "org.scalatest.tags.Slow"))
    }
  },
  evictionWarningOptions in update := EvictionWarningOptions.default
    .withWarnTransitiveEvictions(false),
  coverageExcludedPackages := Seq(
    "com\\.spotify\\.scio\\.examples\\..*",
    "com\\.spotify\\.scio\\.repl\\..*",
    "com\\.spotify\\.scio\\.util\\.MultiJoin"
  ).mkString(";"),
  coverageHighlighting := true,
  // Release settings
  publishTo := Some(
    if (isSnapshot.value) Opts.resolver.sonatypeSnapshots
    else Opts.resolver.sonatypeStaging),
  releaseCrossBuild := true,
  releasePublishArtifactsAction := PgpKeys.publishSigned.value,
  publishMavenStyle := true,
  publishArtifact in Test := false,
  sonatypeProfileName := "com.spotify",
  licenses := Seq("Apache 2" -> url("http://www.apache.org/licenses/LICENSE-2.0.txt")),
  homepage := Some(url("https://github.com/spotify/scio")),
  scmInfo := Some(
    ScmInfo(url("https://github.com/spotify/scio.git"), "scm:git:git@github.com:spotify/scio.git")),
  developers := List(
    Developer(id = "sinisa_lyh",
              name = "Neville Li",
              email = "neville.lyh@gmail.com",
              url = url("https://twitter.com/sinisa_lyh")),
    Developer(id = "ravwojdyla",
              name = "Rafal Wojdyla",
              email = "ravwojdyla@gmail.com",
              url = url("https://twitter.com/ravwojdyla")),
    Developer(id = "andrewsmartin",
              name = "Andrew Martin",
              email = "andrewsmartin.mg@gmail.com",
              url = url("https://twitter.com/andrew_martin92")),
    Developer(id = "fallonfofallon",
              name = "Fallon Chen",
              email = "fallon@spotify.com",
              url = url("https://twitter.com/fallonfofallon")),
    Developer(id = "regadas",
              name = "Filipe Regadas",
              email = "filiperegadas@gmail.com",
              url = url("https://twitter.com/regadas")),
    Developer(id = "jto",
              name = "Julien Tournay",
              email = "julient@spotify.com",
              url = url("https://twitter.com/skaalf")),
    Developer(id = "clairemcginty",
              name = "Claire McGinty",
              email = "clairem@spotify.com",
              url = url("http://github.com/clairemcginty"))
  ),
  credentials ++= (for {
    username <- sys.env.get("SONATYPE_USERNAME")
    password <- sys.env.get("SONATYPE_PASSWORD")
  } yield
    Credentials("Sonatype Nexus Repository Manager", "oss.sonatype.org", username, password)).toSeq,
  // Mappings from dependencies to external ScalaDoc/JavaDoc sites
  apiMappings ++= {
    def mappingFn(organization: String, name: String, apiUrl: String) = {
      (for {
        entry <- (fullClasspath in Compile).value
        module <- entry.get(moduleID.key)
        if module.organization == organization
        if module.name.startsWith(name)
      } yield entry.data).toList.map((_, url(apiUrl)))
    }
    val bootClasspath = System
      .getProperty("sun.boot.class.path")
      .split(sys.props("path.separator"))
      .map(file(_))
    val jdkMapping = Map(
      bootClasspath.find(_.getPath.endsWith("rt.jar")).get -> url(
        "http://docs.oracle.com/javase/8/docs/api/"))
    docMappings.flatMap((mappingFn _).tupled).toMap ++ jdkMapping
  },
  buildInfoKeys := Seq[BuildInfoKey](scalaVersion, version, "beamVersion" -> beamVersion),
  buildInfoPackage := "com.spotify.scio"
) ++ mimaSettings ++ scalafmtSettings

lazy val itSettings = Defaults.itSettings ++ Seq(
  scalastyleSources in Compile ++= (unmanagedSourceDirectories in IntegrationTest).value,
  // exclude all sources if we don't have GCP credentials
  (excludeFilter in unmanagedSources) in IntegrationTest := {
    if (BuildCredentials.exists) {
      HiddenFileFilter
    } else {
      HiddenFileFilter || "*.scala"
    }
  }
) ++ inConfig(IntegrationTest)(scalafmtConfigSettings)

lazy val noPublishSettings = Seq(
  publish := {},
  publishLocal := {},
  publishArtifact := false
)

lazy val assemblySettings = Seq(
  test in assembly := {},
  assemblyMergeStrategy in assembly ~= { old =>
    {
      case s if s.endsWith(".properties")           => MergeStrategy.filterDistinctLines
      case s if s.endsWith("pom.xml")               => MergeStrategy.last
      case s if s.endsWith(".class")                => MergeStrategy.last
      case s if s.endsWith(".proto")                => MergeStrategy.last
      case s if s.endsWith("libjansi.jnilib")       => MergeStrategy.last
      case s if s.endsWith("jansi.dll")             => MergeStrategy.rename
      case s if s.endsWith("libjansi.so")           => MergeStrategy.rename
      case s if s.endsWith("libsnappyjava.jnilib")  => MergeStrategy.last
      case s if s.endsWith("libsnappyjava.so")      => MergeStrategy.last
      case s if s.endsWith("snappyjava_snappy.dll") => MergeStrategy.last
      case s if s.endsWith(".dtd")                  => MergeStrategy.rename
      case s if s.endsWith(".xsd")                  => MergeStrategy.rename
      case PathList("META-INF", "services", "org.apache.hadoop.fs.FileSystem") =>
        MergeStrategy.filterDistinctLines
      case s => old(s)
    }
  }
)

lazy val paradiseDependency =
  "org.scalamacros" % "paradise" % scalaMacrosVersion cross CrossVersion.full

lazy val macroSettings = Seq(
  libraryDependencies += "org.scala-lang" % "scala-reflect" % scalaVersion.value,
  addCompilerPlugin(paradiseDependency)
)

lazy val directRunnerDependency =
  "org.apache.beam" % "beam-runners-direct-java" % beamVersion
lazy val dataflowRunnerDependency =
  "org.apache.beam" % "beam-runners-google-cloud-dataflow-java" % beamVersion
lazy val beamRunners = settingKey[String]("beam runners")
lazy val beamRunnersEval = settingKey[Seq[ModuleID]]("beam runners")

def beamRunnerSettings: Seq[Setting[_]] = Seq(
  beamRunners := "",
  beamRunnersEval := {
    Option(beamRunners.value)
      .filter(_.nonEmpty)
      .orElse(sys.props.get("beamRunners"))
      .orElse(sys.env.get("BEAM_RUNNERS"))
      .map(_.split(","))
      .map {
        _.flatMap {
          case "DirectRunner"   => Some(directRunnerDependency)
          case "DataflowRunner" => Some(dataflowRunnerDependency)
          case unkown           => None
        }.toSeq
      }
      .getOrElse(Seq(directRunnerDependency))
  },
  libraryDependencies ++= beamRunnersEval.value
)

lazy val root: Project = Project(
  "scio",
  file(".")
).enablePlugins(GhpagesPlugin, ScalaUnidocPlugin, SiteScaladocPlugin)
  .settings(
    commonSettings ++ siteSettings ++ noPublishSettings,
    unidocProjectFilter in (ScalaUnidoc, unidoc) := inAnyProject
      -- inProjects(scioCassandra2) -- inProjects(scioElasticsearch2)
      -- inProjects(scioRepl) -- inProjects(scioSchemas) -- inProjects(scioExamples)
      -- inProjects(scioJmh),
    // unidoc handles class paths differently than compile and may give older
    // versions high precedence.
    unidocAllClasspaths in (ScalaUnidoc, unidoc) := {
      (unidocAllClasspaths in (ScalaUnidoc, unidoc)).value.map { cp =>
        cp.filterNot(_.data.getCanonicalPath.matches(""".*guava-11\..*"""))
          .filterNot(_.data.getCanonicalPath.matches(""".*bigtable-client-core-0\..*"""))
      }
    },
    aggregate in assembly := false
  )
  .aggregate(
    scioCore,
    scioTest,
    scioAvro,
    scioBigQuery,
    scioBigtable,
    scioCassandra2,
    scioCassandra3,
    scioElasticsearch2,
    scioElasticsearch5,
    scioExtra,
    scioHdfs,
    scioJdbc,
    scioParquet,
    scioTensorFlow,
    scioSchemas,
    scioSpanner,
    scioExamples,
    scioRepl,
    scioJmh,
    scioMacros
  )

lazy val scioCore: Project = Project(
  "scio-core",
  file("scio-core")
).settings(
    commonSettings ++ macroSettings ++ itSettings,
    description := "Scio - A Scala API for Apache Beam and Google Cloud Dataflow",
    resources in Compile ++= Seq((baseDirectory in ThisBuild).value / "build.sbt",
                                 (baseDirectory in ThisBuild).value / "version.sbt"),
    libraryDependencies ++= Seq(
      "org.apache.beam" % "beam-sdks-java-core" % beamVersion,
      "org.apache.beam" % "beam-sdks-java-io-google-cloud-platform" % beamVersion,
      "org.apache.beam" % "beam-runners-google-cloud-dataflow-java" % beamVersion % "provided",
      "com.twitter" %% "algebird-core" % algebirdVersion,
      "com.twitter" %% "chill" % chillVersion,
      "com.twitter" %% "chill-algebird" % chillVersion,
      "com.twitter" % "chill-protobuf" % chillVersion,
      "com.esotericsoftware" % "kryo-shaded" % kryoVersion,
      "commons-io" % "commons-io" % commonsIoVersion,
      "org.apache.commons" % "commons-math3" % commonsMath3Version,
      "com.fasterxml.jackson.module" %% "jackson-module-scala" % jacksonScalaModuleVersion,
      "com.google.auto.service" % "auto-service" % autoServiceVersion,
      "com.google.guava" % "guava" % guavaVersion,
      "com.google.protobuf" % "protobuf-java" % protobufVersion,
      "me.lyh" %% "protobuf-generic" % protobufGenericVersion,
      "org.apache.xbean" % "xbean-asm6-shaded" % asmVersion,
      "io.grpc" % "grpc-all" % grpcVersion exclude ("io.opencensus", "opencensus-api"),
      "com.github.alexarchambault" %% "case-app" % caseappVersion,
      "me.lyh" %% "magnolia" % magnoliaVersion,
      "org.scalatest" %% "scalatest" % scalatestVersion % "test"
    )
  )
  .dependsOn(
    scioSchemas % "test->test",
    scioMacros
  )
  .configs(
    IntegrationTest
  )
  .enablePlugins(BuildInfoPlugin)

lazy val scioTest: Project = Project(
  "scio-test",
  file("scio-test")
).settings(
    commonSettings ++ itSettings ++ macroSettings,
    description := "Scio helpers for ScalaTest",
    libraryDependencies ++= Seq(
      "org.apache.beam" % "beam-runners-direct-java" % beamVersion,
      "org.apache.beam" % "beam-runners-google-cloud-dataflow-java" % beamVersion % "test,it",
      "org.apache.beam" % "beam-sdks-java-core" % beamVersion % "test",
      "org.apache.beam" % "beam-sdks-java-core" % beamVersion % "test" classifier "tests",
      "org.apache.beam" % "beam-sdks-java-io-google-cloud-platform" % beamVersion,
      "org.scalatest" %% "scalatest" % scalatestVersion,
      "org.scalacheck" %% "scalacheck" % scalacheckVersion % "test,it",
      "com.github.alexarchambault" %% "scalacheck-shapeless_1.13" % scalacheckShapelessVersion % "test,it",
      "me.lyh" %% "shapeless-datatype-datastore_1.3" % shapelessDatatypeVersion % "test,it",
      // DataFlow testing requires junit and hamcrest
      "org.hamcrest" % "hamcrest-all" % hamcrestVersion,
      "com.spotify" % "annoy" % annoyVersion % "test",
      "com.spotify.sparkey" % "sparkey" % sparkeyVersion % "test",
      "com.novocode" % "junit-interface" % junitInterfaceVersion,
      "junit" % "junit" % junitVersion % "test"
    )
  )
  .configs(
    IntegrationTest
  )
  .dependsOn(
    scioCore % "test->test;compile->compile;it->it",
    scioSchemas % "test,it",
    scioAvro % "compile->test",
    scioBigQuery % "compile->test"
  )

lazy val scioMacros: Project = Project(
  "scio-macros",
  file("scio-macros")
).settings(
  commonSettings ++ macroSettings,
  description := "Scio macros",
  libraryDependencies ++= Seq(
    "me.lyh" %% "magnolia" % magnoliaVersion,
    "com.chuusai" %% "shapeless" % shapelessVersion,
    "com.esotericsoftware" % "kryo-shaded" % kryoVersion
  )
)

lazy val scioAvro: Project = Project(
  "scio-avro",
  file("scio-avro")
).settings(
    commonSettings ++ macroSettings ++ itSettings,
    description := "Scio add-on for working with Avro",
    libraryDependencies ++= Seq(
      "org.apache.avro" % "avro" % avroVersion exclude ("com.thoughtworks.paranamer", "paranamer"),
      "org.slf4j" % "slf4j-api" % slf4jVersion,
      "org.slf4j" % "slf4j-simple" % slf4jVersion % "test,it",
      "org.scalatest" %% "scalatest" % scalatestVersion % "test,it",
      "com.github.alexarchambault" %% "scalacheck-shapeless_1.13" % scalacheckShapelessVersion % "test",
      "me.lyh" %% "shapeless-datatype-core" % shapelessDatatypeVersion % "test"
    ) ++ beamSDKIO
  )
  .dependsOn(
    scioCore % "compile,it->it"
  )
  .configs(IntegrationTest)

lazy val scioBigQuery: Project = Project(
  "scio-bigquery",
  file("scio-bigquery")
).settings(
    commonSettings ++ macroSettings ++ itSettings ++ beamRunnerSettings,
    description := "Scio add-on for Google BigQuery",
    addCompilerPlugin(paradiseDependency),
    libraryDependencies ++= Seq(
      "commons-io" % "commons-io" % commonsIoVersion,
      "joda-time" % "joda-time" % jodaTimeVersion,
      "org.joda" % "joda-convert" % jodaConvertVersion,
      "org.slf4j" % "slf4j-api" % slf4jVersion,
      "org.slf4j" % "slf4j-simple" % slf4jVersion % "test,it",
      "org.scalatest" %% "scalatest" % scalatestVersion % "test,it",
      "org.scalacheck" %% "scalacheck" % scalacheckVersion % "test,it",
      "com.google.cloud" % "google-cloud-storage" % gcsVersion % "test,it",
      // DataFlow testing requires junit and hamcrest
      "org.hamcrest" % "hamcrest-all" % hamcrestVersion % "test,it",
      "com.github.alexarchambault" %% "scalacheck-shapeless_1.13" % scalacheckShapelessVersion % "test,it",
      "me.lyh" %% "shapeless-datatype-core" % shapelessDatatypeVersion % "test"
    )
  )
  .dependsOn(
    scioCore % "compile,it->it"
  )
  .configs(IntegrationTest)

lazy val scioBigtable: Project = Project(
  "scio-bigtable",
  file("scio-bigtable")
).settings(
    commonSettings ++ itSettings,
    description := "Scio add-on for Google Cloud Bigtable",
    libraryDependencies ++= Seq(
      "org.scalatest" %% "scalatest" % scalatestVersion % "test",
      "org.hamcrest" % "hamcrest-all" % hamcrestVersion % "test",
      "org.apache.beam" % "beam-runners-direct-java" % beamVersion % "test",
      "com.novocode" % "junit-interface" % junitInterfaceVersion,
      "junit" % "junit" % junitVersion % "test"
    ) ++ beamSDKIO
  )
  .dependsOn(
    scioCore,
    scioTest % "test,it"
  )
  .configs(IntegrationTest)

lazy val scioCassandra2: Project = Project(
  "scio-cassandra2",
  file("scio-cassandra/cassandra2")
).settings(
    commonSettings ++ itSettings,
    description := "Scio add-on for Apache Cassandra 2.x",
    libraryDependencies ++= Seq(
      "com.datastax.cassandra" % "cassandra-driver-core" % "3.5.1",
      ("org.apache.cassandra" % "cassandra-all" % "2.2.12")
        .exclude("ch.qos.logback", "logback-classic")
        .exclude("org.slf4j", "log4j-over-slf4j"),
      "org.apache.hadoop" % "hadoop-client" % hadoopVersion
    )
  )
  .dependsOn(
    scioCore,
    scioTest % "test,it"
  )
  .configs(IntegrationTest)

lazy val scioCassandra3: Project = Project(
  "scio-cassandra3",
  file("scio-cassandra/cassandra3")
).settings(
    commonSettings ++ itSettings,
    description := "Scio add-on for Apache Cassandra 3.x",
    libraryDependencies ++= Seq(
      "com.datastax.cassandra" % "cassandra-driver-core" % "3.5.1",
      ("org.apache.cassandra" % "cassandra-all" % "3.11.2")
        .exclude("ch.qos.logback", "logback-classic")
        .exclude("org.slf4j", "log4j-over-slf4j"),
      "org.apache.hadoop" % "hadoop-client" % hadoopVersion,
      "org.scalatest" %% "scalatest" % scalatestVersion % "test"
    )
  )
  .dependsOn(
    scioCore,
    scioTest % "test,it"
  )
  .configs(IntegrationTest)

lazy val scioElasticsearch2: Project = Project(
  "scio-elasticsearch2",
  file("scio-elasticsearch/es2")
).settings(
    commonSettings,
    description := "Scio add-on for writing to Elasticsearch",
    libraryDependencies ++= Seq(
      "joda-time" % "joda-time" % jodaTimeVersion,
      "org.elasticsearch" % "elasticsearch" % elasticsearch2Version
    )
  )
  .dependsOn(
    scioCore,
    scioTest % "test"
  )

lazy val scioElasticsearch5: Project = Project(
  "scio-elasticsearch5",
  file("scio-elasticsearch/es5")
).settings(
    commonSettings,
    description := "Scio add-on for writing to Elasticsearch",
    libraryDependencies ++= Seq(
      "joda-time" % "joda-time" % jodaTimeVersion,
      "org.elasticsearch.client" % "transport" % elasticsearch5Version
    )
  )
  .dependsOn(
    scioCore,
    scioTest % "test"
  )

lazy val scioExtra: Project = Project(
  "scio-extra",
  file("scio-extra")
).settings(
    commonSettings ++ itSettings,
    description := "Scio extra utilities",
    libraryDependencies ++= Seq(
      "com.spotify" % "annoy" % annoyVersion,
      "com.spotify.sparkey" % "sparkey" % sparkeyVersion,
      "com.twitter" %% "algebird-core" % algebirdVersion,
      "info.debatty" % "java-lsh" % javaLshVersion,
      "net.pishen" %% "annoy4s" % annoy4sVersion,
      "org.scalanlp" %% "breeze" % breezeVersion,
      "org.scalatest" %% "scalatest" % scalatestVersion % "test",
      "org.scalacheck" %% "scalacheck" % scalacheckVersion % "test"
    ),
    libraryDependencies ++= Seq(
      "io.circe" %% "circe-core",
      "io.circe" %% "circe-generic",
      "io.circe" %% "circe-parser"
    ).map(_ % circeVersion)
  )
  .dependsOn(
    scioCore,
    scioTest % "it->it;test->test",
    scioAvro,
    scioMacros
  )
  .configs(IntegrationTest)

lazy val scioHdfs: Project = Project(
  "scio-hdfs",
  file("scio-hdfs")
).settings(
  commonSettings,
  description := "Scio add-on for HDFS",
  libraryDependencies ++= Seq(
    "org.apache.beam" % "beam-sdks-java-io-hadoop-file-system" % beamVersion,
    "org.apache.hadoop" % "hadoop-client" % hadoopVersion
  )
)

lazy val scioJdbc: Project = Project(
  "scio-jdbc",
  file("scio-jdbc")
).settings(
    commonSettings,
    description := "Scio add-on for JDBC",
    libraryDependencies ++= Seq(
      "org.apache.beam" % "beam-sdks-java-io-jdbc" % beamVersion
    )
  )
  .dependsOn(
    scioCore,
    scioTest % "test"
  )

val ensureSourceManaged = taskKey[Unit]("ensureSourceManaged")

lazy val scioParquet: Project = Project(
  "scio-parquet",
  file("scio-parquet")
).settings(
    commonSettings,
    // change annotation processor output directory so IntelliJ can pick them up
    ensureSourceManaged := IO.createDirectory(sourceManaged.value / "main"),
    (compile in Compile) := Def.task {
      ensureSourceManaged.value
      (compile in Compile).value
    }.value,
    javacOptions ++= Seq("-s", (sourceManaged.value / "main").toString),
    description := "Scio add-on for Parquet",
    libraryDependencies ++= Seq(
      "me.lyh" %% "parquet-avro-extra" % parquetAvroExtraVersion,
      "com.google.auto.value" % "auto-value" % autoValueVersion % "provided",
      "com.google.cloud.bigdataoss" % "gcs-connector" % gcsConnectorVersion,
      "org.apache.beam" % "beam-sdks-java-io-hadoop-input-format" % beamVersion,
      "org.apache.hadoop" % "hadoop-client" % hadoopVersion,
      "org.apache.parquet" % "parquet-avro" % parquetVersion
    )
  )
  .dependsOn(
    scioCore,
    scioAvro,
    scioSchemas % "test",
    scioTest % "test->test"
  )

lazy val scioSpanner: Project = Project(
  "scio-spanner",
  file("scio-spanner")
).settings(
    commonSettings ++ itSettings ++ beamRunnerSettings,
    description := "Scio add-on for Google Cloud Spanner",
    libraryDependencies ++= Seq(
      "org.scalatest" %% "scalatest" % scalatestVersion % "it"
    )
  )
  .dependsOn(
    scioCore,
    scioTest % "test"
  )
  .configs(IntegrationTest)

lazy val scioTensorFlow: Project = Project(
  "scio-tensorflow",
  file("scio-tensorflow")
).enablePlugins(ProtobufPlugin)
  .settings(
    commonSettings ++ itSettings,
    description := "Scio add-on for TensorFlow",
    version in ProtobufConfig := protobufVersion,
    protobufRunProtoc in ProtobufConfig := (args =>
      // protoc-jar does not include 3.3.1 binary
      com.github.os72.protocjar.Protoc.runProtoc("-v3.5.1" +: args.toArray)),
    sourceDirectories in Compile := (sourceDirectories in Compile).value
      .filterNot(_.getPath.endsWith("/src_managed/main")),
    managedSourceDirectories in Compile := (managedSourceDirectories in Compile).value
      .filterNot(_.getPath.endsWith("/src_managed/main")),
    libraryDependencies ++= Seq(
      "org.tensorflow" % "tensorflow" % tensorFlowVersion,
      "org.tensorflow" % "proto" % tensorFlowVersion,
      "me.lyh" %% "shapeless-datatype-tensorflow" % shapelessDatatypeVersion,
      "com.spotify" %% "featran-core" % featranVersion,
      "com.spotify" %% "featran-scio" % featranVersion,
      "com.spotify" %% "featran-tensorflow" % featranVersion,
      "com.spotify" % "zoltar-api" % zoltarVersion,
      "com.spotify" % "zoltar-tensorflow" % zoltarVersion
    ),
    libraryDependencies ++= Seq(
      "io.circe" %% "circe-core",
      "io.circe" %% "circe-generic",
      "io.circe" %% "circe-parser"
    ).map(_ % circeVersion),
    (testLoader in Test) :=
      TensorflowTestClasspath.create((testLoader in Test).value,
                                     (dependencyClasspath in Test).value)
  )
  .dependsOn(
    scioAvro,
    scioCore,
    scioTest % "it->it;test->test"
  )
  .configs(IntegrationTest)

lazy val scioSchemas: Project = Project(
  "scio-schemas",
  file("scio-schemas")
).enablePlugins(ProtobufPlugin)
  .settings(
    commonSettings ++ noPublishSettings,
    description := "Avro/Proto schemas for testing",
    version in AvroConfig := avroVersion,
    version in ProtobufConfig := protobufVersion,
    protobufRunProtoc in ProtobufConfig := (args =>
      // protoc-jar does not include 3.3.1 binary
      com.github.os72.protocjar.Protoc.runProtoc("-v3.3.0" +: args.toArray)),
    // Avro and Protobuf files are compiled to src_managed/main/compiled_{avro,protobuf}
    // Exclude their parent to avoid confusing IntelliJ
    sourceDirectories in Compile := (sourceDirectories in Compile).value
      .filterNot(_.getPath.endsWith("/src_managed/main")),
    managedSourceDirectories in Compile := (managedSourceDirectories in Compile).value
      .filterNot(_.getPath.endsWith("/src_managed/main")),
    sources in doc in Compile := List(), // suppress warnings
    compileOrder := CompileOrder.JavaThenScala
  )

lazy val scioExamples: Project = Project(
  "scio-examples",
  file("scio-examples")
).settings(
    commonSettings ++ noPublishSettings ++ soccoSettings ++ beamRunnerSettings,
    libraryDependencies ++= Seq(
      "me.lyh" %% "shapeless-datatype-avro" % shapelessDatatypeVersion,
      "me.lyh" %% "shapeless-datatype-datastore_1.3" % shapelessDatatypeVersion,
      "me.lyh" %% "shapeless-datatype-tensorflow" % shapelessDatatypeVersion,
      "mysql" % "mysql-connector-java" % "5.1.+",
      "com.google.cloud.sql" % "mysql-socket-factory" % "1.0.2",
      "org.slf4j" % "slf4j-simple" % slf4jVersion,
      "org.scalacheck" %% "scalacheck" % scalacheckVersion % "test",
      "org.apache.beam" % "beam-sdks-java-extensions-sql" % beamVersion
    ),
    addCompilerPlugin(paradiseDependency),
    // exclude problematic sources if we don't have GCP credentials
    excludeFilter in unmanagedSources := {
      if (BuildCredentials.exists) {
        HiddenFileFilter
      } else {
        HiddenFileFilter || "TypedBigQueryTornadoes*.scala"
      }
    },
    sources in doc in Compile := List()
  )
  .dependsOn(
    scioCore,
    scioBigQuery,
    scioBigtable,
    scioSchemas,
    scioJdbc,
    scioExtra,
    scioSpanner,
    scioTensorFlow,
    scioTest % "test"
  )

lazy val scioRepl: Project = Project(
  "scio-repl",
  file("scio-repl")
).settings(
    commonSettings ++ macroSettings,
    libraryDependencies ++= Seq(
      "org.apache.beam" % "beam-runners-direct-java" % beamVersion,
      "org.apache.beam" % "beam-runners-google-cloud-dataflow-java" % beamVersion,
      "org.slf4j" % "slf4j-simple" % slf4jVersion,
      "jline" % "jline" % jlineVersion,
      "org.scala-lang" % "scala-compiler" % scalaVersion.value,
      "org.scala-lang" % "scala-reflect" % scalaVersion.value,
      "com.nrinaudo" %% "kantan.csv" % kantanCsvVersion,
      paradiseDependency
    ),
    assemblyJarName in assembly := s"scio-repl-${version.value}.jar"
  )
  .dependsOn(
    scioCore,
    scioBigQuery,
    scioExtra
  )

lazy val scioJmh: Project = Project(
  "scio-jmh",
  file("scio-jmh")
).settings(
    commonSettings ++ noPublishSettings,
    description := "Scio JMH Microbenchmarks",
    addCompilerPlugin(paradiseDependency),
    sourceDirectory in Jmh := (sourceDirectory in Test).value,
    classDirectory in Jmh := (classDirectory in Test).value,
    dependencyClasspath in Jmh := (dependencyClasspath in Test).value,
    libraryDependencies ++= Seq(
      "junit" % "junit" % junitVersion % "test",
      "org.hamcrest" % "hamcrest-all" % hamcrestVersion % "test",
      "org.slf4j" % "slf4j-nop" % slf4jVersion
    )
  )
  .dependsOn(
    scioCore
  )
  .enablePlugins(JmhPlugin)

// =======================================================================
// Site settings
// =======================================================================

// ScalaDoc links look like http://site/index.html#my.package.MyClass while JavaDoc links look
// like http://site/my/package/MyClass.html. Therefore we need to fix links to external JavaDoc
// generated by ScalaDoc.
def fixJavaDocLinks(bases: Seq[String], doc: String): String = {
  bases.foldLeft(doc) { (d, base) =>
    val regex = s"""\"($base)#([^"]*)\"""".r
    regex.replaceAllIn(d, m => {
      val b = base.replaceAll("/index.html$", "")
      val c = m.group(2).replace(".", "/")
      s"$b/$c.html"
    })
  }
}

lazy val soccoIndex = taskKey[File]("Generates examples/index.html")

lazy val siteSettings = Seq(
  autoAPIMappings := true,
  siteSubdirName in ScalaUnidoc := "api",
  addMappingsToSiteDir(mappings in (ScalaUnidoc, packageDoc), siteSubdirName in ScalaUnidoc),
  gitRemoteRepo := "git@github.com:spotify/scio.git",
  mappings in makeSite ++= Seq(
    file("site/index.html") -> "index.html",
    file("scio-examples/target/site/index.html") -> "examples/index.html"
  ) ++ SoccoIndex.mappings,
  makeSite := {
    // Fix JavaDoc links before makeSite
    (doc in ScalaUnidoc).value
    val bases = javaMappings.map(m => m._3 + "/index.html")
    val t = (target in ScalaUnidoc).value
    (t ** "*.html").get.foreach { f =>
      val doc = fixJavaDocLinks(bases, IO.read(f))
      IO.write(f, doc)
    }
    makeSite.value
  }
)

lazy val soccoSettings = if (sys.env.contains("SOCCO")) {
  Seq(
    scalacOptions ++= Seq(
      "-P:socco:out:scio-examples/target/site",
      "-P:socco:package_com.spotify.scio:https://spotify.github.io/scio/api"
    ),
    autoCompilerPlugins := true,
    addCompilerPlugin("com.criteo.socco" %% "socco-plugin" % "0.1.9"),
    // Generate scio-examples/target/site/index.html
    soccoIndex := SoccoIndex.generate(target.value / "site" / "index.html"),
    compile in Compile := {
      soccoIndex.value
      (compile in Compile).value
    }
  )
} else {
  Nil
}

// =======================================================================
// API mappings
// =======================================================================

val beamMappings = Seq(
  "beam-sdks-java-core",
  "beam-runners-direct-java",
  "beam-runners-google-cloud-dataflow-java",
  "beam-sdks-java-io-google-cloud-platform"
).map { artifact =>
  ("org.apache.beam", artifact, s"https://beam.apache.org/documentation/sdks/javadoc/$beamVersion")
}
val javaMappings = beamMappings ++ Seq(
  ("com.google.apis",
   "google-api-services-bigquery",
   "https://developers.google.com/resources/api-libraries/documentation/bigquery/v2/java/latest"),
  ("com.google.apis",
   "google-api-services-dataflow",
   "https://developers.google.com/resources/api-libraries/documentation/dataflow/v1b3/java/latest"),
  // FIXME: investigate why joda-time won't link
  ("joda-time", "joda-time", "http://www.joda.org/joda-time/apidocs"),
  ("org.apache.avro", "avro", "https://avro.apache.org/docs/current/api/java"),
  ("org.tensorflow", "libtensorflow", "https://www.tensorflow.org/api_docs/java/reference")
)
val scalaMappings = Seq(
  ("com.twitter", "algebird-core", "https://twitter.github.io/algebird/api"),
  ("org.scalanlp", "breeze", "http://www.scalanlp.org/api/breeze"),
  ("org.scalatest", "scalatest", "http://doc.scalatest.org/3.0.0")
)
val docMappings = javaMappings ++ scalaMappings<|MERGE_RESOLUTION|>--- conflicted
+++ resolved
@@ -46,13 +46,8 @@
 val jacksonScalaModuleVersion = "2.9.2"
 val javaLshVersion = "0.10"
 val jlineVersion = "2.14.5"
-<<<<<<< HEAD
 val jodaConvertVersion = "1.8.3"
-val jodaTimeVersion = "2.9.9"
-=======
-val jodaConvertVersion = "1.8.1"
 val jodaTimeVersion = "2.10.1"
->>>>>>> b24830d3
 val junitInterfaceVersion = "0.11"
 val junitVersion = "4.12"
 val kantanCsvVersion = "0.4.0"
