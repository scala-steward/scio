--- conflicted
+++ resolved
@@ -48,13 +48,8 @@
 val commonsMath3Version = "3.6.1"
 val commonsTextVersion = "1.9"
 val datastoreV1ProtoClientVersion = "1.6.3"
-<<<<<<< HEAD
-val elasticsearch6Version = "6.8.20"
-val elasticsearch7Version = "7.14.2"
-=======
 val elasticsearch6Version = "6.8.19"
 val elasticsearch7Version = "7.15.1"
->>>>>>> 1a0bd8f4
 val featranVersion = "0.8.0-RC2"
 val flinkVersion = "1.12.1"
 val gaxVersion = "1.63.0"
