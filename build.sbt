--- conflicted
+++ resolved
@@ -50,13 +50,8 @@
 val commonsMath3Version = "3.6.1"
 val commonsTextVersion = "1.9"
 val datastoreV1ProtoClientVersion = "1.6.3"
-<<<<<<< HEAD
-val elasticsearch5Version = "7.9.0"
-val elasticsearch6Version = "6.8.11"
-=======
 val elasticsearch5Version = "5.6.16"
 val elasticsearch6Version = "6.8.12"
->>>>>>> b99e0266
 val elasticsearch7Version = "7.8.1"
 val featranVersion = "0.6.0"
 val flinkVersion = "1.10.1"
