--- conflicted
+++ resolved
@@ -36,13 +36,8 @@
 val commonsIoVersion = "2.6"
 val commonsMath3Version = "3.6.1"
 val elasticsearch2Version = "2.4.6"
-<<<<<<< HEAD
 val elasticsearch5Version = "5.6.16"
-val elasticsearch6Version = "6.6.1"
-=======
-val elasticsearch5Version = "5.6.15"
 val elasticsearch6Version = "6.6.2"
->>>>>>> 08c2818b
 val featranVersion = "0.3.0"
 val gcsConnectorVersion = "hadoop2-1.9.16"
 val gcsVersion = "1.8.0"
