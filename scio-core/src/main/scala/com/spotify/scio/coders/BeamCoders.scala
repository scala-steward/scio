--- conflicted
+++ resolved
@@ -49,9 +49,7 @@
     val options = CoderOptions(coll.context.options)
     val coder = coll.internal.getCoder
     Some(unwrap(options, coder))
-<<<<<<< HEAD
-      .collect { case c: StructuredCoder[_] => c }
-      .map(_.getComponents.asScala.toList)
+      .map(_.getCoderArguments.asScala.toList)
       .collect {
         case (c1: BCoder[K @unchecked]) ::
             (c2: BCoder[V @unchecked]) ::
@@ -59,13 +57,6 @@
           val k = Coder.beam(unwrap(options, c1))
           val v = Coder.beam(unwrap(options, c2))
           k -> v
-=======
-      .map(_.getCoderArguments.asScala.toList)
-      .collect { case (c1: BCoder[K]) :: (c2: BCoder[V]) :: Nil =>
-        val k = Coder.beam(unwrap(options, c1))
-        val v = Coder.beam(unwrap(options, c2))
-        k -> v
->>>>>>> dd3e9f35
       }
       .getOrElse {
         throw new IllegalArgumentException(
@@ -84,9 +75,7 @@
     val options = CoderOptions(coll.context.options)
     val coder = coll.internal.getCoder
     Some(unwrap(options, coder))
-<<<<<<< HEAD
-      .collect { case c: StructuredCoder[_] => c }
-      .map(_.getComponents.asScala.toList)
+      .map(_.getCoderArguments.asScala.toList)
       .collect {
         case (c1: BCoder[A @unchecked]) ::
             (c2: BCoder[B @unchecked]) ::
@@ -96,14 +85,6 @@
           val b = Coder.beam(unwrap(options, c2))
           val c = Coder.beam(unwrap(options, c3))
           (a, b, c)
-=======
-      .map(_.getCoderArguments.asScala.toList)
-      .collect { case (c1: BCoder[A]) :: (c2: BCoder[B]) :: (c3: BCoder[C]) :: Nil =>
-        val a = Coder.beam(unwrap(options, c1))
-        val b = Coder.beam(unwrap(options, c2))
-        val c = Coder.beam(unwrap(options, c3))
-        (a, b, c)
->>>>>>> dd3e9f35
       }
       .getOrElse {
         throw new IllegalArgumentException(
